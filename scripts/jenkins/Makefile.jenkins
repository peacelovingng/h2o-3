.NOTPARALLEL: all
SHELL:=/bin/bash
THIS_FILE := $(lastword $(MAKEFILE_LIST))
JENKINS_MAKEFILE_PATH := scripts/jenkins/Makefile.jenkins

build-h2o-3:
	@echo "+--Building H2O-3--+"
	@echo
	@echo "+--Cleaning--+"
	./gradlew clean $$ADDITIONAL_GRADLE_OPTS
	@echo
	@echo "+--Building--+"
	./gradlew build -x test $$ADDITIONAL_GRADLE_OPTS
	@echo "+--Git Diff Check--+"
	if [[ $$(git diff) ]]; then \
		echo "Non-zero git diff after running gradlew build:"; \
		git diff; \
		exit 1; \
	fi
	@echo "+--Gradle Check--+"
	./gradlew -PdoCheckStyle check -x test $$ADDITIONAL_GRADLE_OPTS

warmup-caches:
	@$(MAKE) -f $(THIS_FILE) build-h2o-3
	./gradlew cpLibs $$ADDITIONAL_GRADLE_OPTS

test-package-py:
	zip -q -r test-package-py.zip h2o-py/tests/ h2o-py/demos/ \
	h2o-docs/src/booklets/v2_2015/source h2o-py/build/dist/*.whl \
	h2o-genmodel/build/libs/h2o-genmodel.jar h2o-assemblies/genmodel/build/libs/genmodel.jar scripts/run.py \
	$(JENKINS_MAKEFILE_PATH) tests/pyunit*List h2o-py/scripts/h2o-py-test-setup.py

test-package-r:
	zip -q -r test-package-r.zip h2o-r h2o-docs/src/booklets/v2_2015/source \
		h2o-assemblies/genmodel/build/libs/genmodel.jar scripts/run.py \
		$(JENKINS_MAKEFILE_PATH) tests/runitSmokeTestList tests/runitAutoMLList \
		scripts/validate_r_cmd_check_output.R scripts/validate_r_cmd_check_output.py h2o-3-DESCRIPTION

init-lookup:
	rm -f h2o-{r,py}/tests/.lookup.txt

lookup-automl-tests: init-lookup
	mkdir -p h2o-{r,py}/tests
	find h2o-r/tests -name '*automl*.R' -exec basename {} \; >>h2o-r/tests/.lookup.txt
	find h2o-py/tests -name '*automl*.py' -exec basename {} \; >>h2o-py/tests/.lookup.txt

lookup-hdfs-tests: init-lookup
	mkdir -p h2o-{r,py}/tests/testdir_hdfs
	find h2o-r/tests/testdir_hdfs -name '*.R' -exec basename {} \; >>h2o-r/tests/.lookup.txt
	find h2o-py/tests/testdir_hdfs -name '*.py' -exec basename {} \; >>h2o-py/tests/.lookup.txt

lookup-demos-tests: init-lookup
	mkdir -p h2o-{r,py}/tests/testdir_demos
	find h2o-r/tests/testdir_demos -name '*.R' -exec basename {} \; >>h2o-r/tests/.lookup.txt
	find h2o-py/tests/testdir_demos -name '*.py' -exec basename {} \; >>h2o-py/tests/.lookup.txt

test-py-smoke:
	export NO_GCE_CHECK=True && cd h2o-py/tests/ && ../../scripts/run.py --wipeall --geterrs --testlist ../../tests/pyunitSmokeTestList --numclouds 6 --jvm.xmx 3g

test-py-init:
	export NO_GCE_CHECK=True && cd h2o-py/tests/testdir_jira && python h2o.init_test_HOQE-16.py

test-py-booklets:
	cd h2o-docs/src/booklets/v2_2015/source && ../../../../../scripts/run.py --wipeall --norun
	cd h2o-docs/src/booklets/v2_2015/source && ../../../../../scripts/run.py --numclouds 1 --numnodes 3 --baseport 52524 --jvm.xmx 5g --test pybooklet.deeplearning.vignette.py
	cd h2o-docs/src/booklets/v2_2015/source && ../../../../../scripts/run.py --numclouds 1 --numnodes 3 --baseport 52524 --jvm.xmx 5g --test pybooklet.gbm.vignette.py
	cd h2o-docs/src/booklets/v2_2015/source && ../../../../../scripts/run.py --numclouds 1 --numnodes 3 --baseport 53534 --jvm.xmx 5g --test pybooklet.glm.vignette.py

test-pyunit-small: lookup-hdfs-tests lookup-automl-tests
	export NO_GCE_CHECK=True && cd h2o-py/tests/ && ../../scripts/run.py --wipeall --geterrs --testsize s --numclouds 6 --jvm.xmx 3g --excludelist .lookup.txt

test-pyunit-single-node:
	export NO_GCE_CHECK=True && cd h2o-py/tests/ && ../../scripts/run.py --wipeall --geterrs --testsize s --numclouds 1 --numnodes 1 --jvm.xmx 3g --testlist ../../tests/pyunitSingleNodeList

test-pyunit-xgboost-stress:
	export NO_GCE_CHECK=True && cd h2o-py/tests/ && ../../scripts/run.py --wipeall --geterrs --testsize s --numclouds 1 --numnodes 5 --jvm.xmx 3g --testlist ../../tests/pyunitXGBoostStressTestList

test-pyunit-small-automl: lookup-automl-tests
	export NO_GCE_CHECK=True && cd h2o-py/tests/ && ../../scripts/run.py --wipeall --geterrs --testsize s --numclouds 6 --jvm.xmx 3g --testlist .lookup.txt

test-py-demos:
	export NO_GCE_CHECK=True && cd h2o-py/demos/ && ../../scripts/run.py --wipeall --numclouds 4 --baseport 56789 --jvm.xmx 10g

test-pyunit-medium-large: lookup-hdfs-tests
	export NO_GCE_CHECK=True && cd h2o-py/tests/ && ../../scripts/run.py --wipeall --geterrs --testsize ml --numclouds 1 --numnodes 5 --jvm.xmx 15g --excludelist .lookup.txt

test-py-single-test:
	@echo "test=$$SINGLE_TEST_PATH"
	@echo "numnodes=$$SINGLE_TEST_NUM_NODES"
	@echo "jvm.xmx=$$SINGLE_TEST_XMX"
	export NO_GCE_CHECK=True && cd h2o-py/tests/ && ../../scripts/run.py --wipeall --geterrs --test $$SINGLE_TEST_PATH --numnodes $$SINGLE_TEST_NUM_NODES --jvm.xmx $$SINGLE_TEST_XMX

test-r-smoke:
	export NO_GCE_CHECK=True && cd h2o-r/tests/ && ../../scripts/run.py --wipeall --geterrs --testlist ../../tests/runitSmokeTestList --numclouds 8 --jvm.xmx 3g

test-r-init:
	cd h2o-r/tests/testdir_jira && R -f h2o.init_test_HOQE-16.R

test-r-small: lookup-automl-tests lookup-hdfs-tests lookup-demos-tests
	export NO_GCE_CHECK=True && cd h2o-r/tests/ && ../../scripts/run.py --wipeall --geterrs --testsize s --geterrs --numclouds 4 --jvm.xmx 4g --excludelist .lookup.txt

test-r-small-client-mode: lookup-automl-tests lookup-hdfs-tests
	export NO_GCE_CHECK=True && cd h2o-r/tests/ && ../../scripts/run.py --wipeall --client --testsize s --numclouds 4 --jvm.xmx 4g --excludelist .lookup.txt

test-r-small-client-mode-attack: lookup-automl-tests lookup-hdfs-tests
<<<<<<< HEAD
        export NO_GCE_CHECK=True && cd h2o-r/tests/ && ../../scripts/run.py --wipeall --client --testsize s --numclouds 4 --jvm.opts '-Dsys.ai.h2o.debug.clientDisconnectAttack=true' --jvm.xmx 4g --excludelist .lookup.txt
=======
        export NO_GCE_CHECK=True && cd h2o-r/tests/ && ../../scripts/run.py --wipeall --client --testsize s --numclouds 4 --jvm.opts '-Dsys.ai.h2o.debug.clientDisconnectAttack=true' --jvm.xmx 4g --excludelist .loo
kup.txt
>>>>>>> 7554e33e

test-r-small-automl: lookup-automl-tests
	export NO_GCE_CHECK=True && cd h2o-r/tests/ && ../../scripts/run.py --wipeall --testsize s --geterrs --numclouds 4 --jvm.xmx 4g --testlist .lookup.txt

test-r-small-client-mode-automl: lookup-automl-tests
	export NO_GCE_CHECK=True && cd h2o-r/tests/ && ../../scripts/run.py --wipeall --client --testsize s --numclouds 4 --jvm.xmx 4g --testlist .lookup.txt

test-r-medium-large: lookup-hdfs-tests
	export NO_GCE_CHECK=True && cd h2o-r/tests/ && ../../scripts/run.py --wipeall --geterrs --testsize ml --numclouds 2 --numnodes 2 --jvm.xmx 20g --excludelist .lookup.txt

test-r-datatable:
	export NO_GCE_CHECK=True && cd h2o-r/tests/testdir_perf && ../../../scripts/run.py --wipeall --test runit_repeating_merge.R  --numclouds 1 --numnodes 2 --jvm.xmx 20g

test-r-cmd-check:
	cd h2o-r/R/src/contrib && OPENBLAS_MAIN_FREE=1 H2O_R_CMD_CHECK_DOC_EXAMPLES_IP=127.0.0.1 H2O_R_CMD_CHECK_DOC_EXAMPLES_PORT=59999 _R_CHECK_FORCE_SUGGESTS_=FALSE R CMD check --run-dontrun --run-donttest h2o_*.*.*.*.tar.gz
	fuser -k 59999/tcp || /bin/true

test-r-cmd-check-as-cran:
	cd h2o-r/R/src/contrib && OPENBLAS_MAIN_FREE=1 H2O_R_CMD_CHECK_DOC_EXAMPLES_IP=127.0.0.1 H2O_R_CMD_CHECK_DOC_EXAMPLES_PORT=59999 _R_CHECK_FORCE_SUGGESTS_=FALSE R CMD check --as-cran h2o_*.*.*.*.tar.gz
	cd h2o-r/R/src/contrib && OPENBLAS_MAIN_FREE=1 H2O_R_CMD_CHECK_DOC_EXAMPLES_IP=127.0.0.1 H2O_R_CMD_CHECK_DOC_EXAMPLES_PORT=59999 _R_CHECK_FORCE_SUGGESTS_=FALSE [ -f ../../../../scripts/validate_r_cmd_check_output.R ] && Rscript ../../../../scripts/validate_r_cmd_check_output.R
	cd h2o-r/R/src/contrib && OPENBLAS_MAIN_FREE=1 H2O_R_CMD_CHECK_DOC_EXAMPLES_IP=127.0.0.1 H2O_R_CMD_CHECK_DOC_EXAMPLES_PORT=59999 _R_CHECK_FORCE_SUGGESTS_=FALSE python ../../../../scripts/validate_r_cmd_check_output.py || true
	fuser -k 59999/tcp || /bin/true

test-r-booklets:
	cd h2o-docs/src/booklets/v2_2015/source && ../../../../../scripts/run.py --wipeall --norun
	cd h2o-docs/src/booklets/v2_2015/source && ../../../../../scripts/run.py --numclouds 1 --numnodes 3 --jvm.xmx 15g --test rbooklet.deeplearning.vignette.R
	cd h2o-docs/src/booklets/v2_2015/source && ../../../../../scripts/run.py --numclouds 1 --numnodes 3 --jvm.xmx 15g --test rbooklet.gbm.vignette.R
	cd h2o-docs/src/booklets/v2_2015/source && ../../../../../scripts/run.py --numclouds 1 --numnodes 3 --jvm.xmx 15g --test rbooklet.glm.vignette.R
	cd h2o-docs/src/booklets/v2_2015/source && ../../../../../scripts/run.py --numclouds 1 --numnodes 3 --jvm.xmx 15g --test rbooklet.r.vignette.R

test-r-demos-small:
	cd h2o-r/demos && ../../scripts/run.py --wipeall --norun
	cd h2o-r/demos && ../../scripts/run.py --wipeall --testsize s --numclouds 4 --jvm.xmx 2g
	export NO_GCE_CHECK=True && cd h2o-r/h2o-package/demo && ../../../scripts/run.py --wipeall --norun
	export NO_GCE_CHECK=True && cd h2o-r/h2o-package/demo && ../../../scripts/run.py --wipeall --testsize s --numclouds 4 --jvm.xmx 2g

test-r-demos-medium-large:
	export NO_GCE_CHECK=True && cd h2o-r/demos && ../../scripts/run.py --wipeall --norun
	export NO_GCE_CHECK=True && cd h2o-r/demos && ../../scripts/run.py --wipeall --testsize ml --numclouds 1 --numnodes 3 --jvm.xmx 15g

test-r-single-test:
	@echo "test=$$SINGLE_TEST_PATH"
	@echo "numnodes=$$SINGLE_TEST_NUM_NODES"
	@echo "jvm.xmx=$$SINGLE_TEST_XMX"
	export NO_GCE_CHECK=True && cd h2o-r/tests/ && ../../scripts/run.py --wipeall --geterrs --test $$SINGLE_TEST_PATH --numnodes $$SINGLE_TEST_NUM_NODES --jvm.xmx $$SINGLE_TEST_XMX

r-generate-docs-jenkins:
	@$(MAKE) -f $(THIS_FILE) r-generate-docs
	@$(MAKE) -f $(THIS_FILE) pack-r-generated-docs

#######################################
### TARGET USED BY RELEASE PIPELINE ###
#######################################
r-generate-docs:
	cd h2o-r/h2o-package && R -e 'pkgdown::build_site(examples=FALSE)'

pack-r-generated-docs:
	zip r-generated-docs.zip h2o-r/h2o-package/docs/**/*.html

test-package-js:
	zip -q -r test-package-js \
		$(JENKINS_MAKEFILE_PATH) tests/ignoreFlowSmokeTestList scripts/run.py \
		h2o-web

test-flow-headless-smoke:
	./scripts/run.py --wipeall --geterrs --test h2o-web/lib/h2o-flow/build/js/headless-test.js --jvm.xmx 4g --pto 14400 --ptt test-small --excludelist tests/ignoreFlowSmokeTestList

test-flow-headless-small:
	./scripts/run.py --wipeall --geterrs --test h2o-web/lib/h2o-flow/build/js/headless-test.js --jvm.xmx 4g --pto 14400 --ptt test-small

test-flow-headless-medium:
	./scripts/run.py --wipeall --geterrs --test h2o-web/lib/h2o-flow/build/js/headless-test.js --jvm.xmx 20g --pto 14400 --ptt test-medium

test-flow-headless:
	cd h2o-web && ../scripts/run.py --wipeall --geterrs --test lib/h2o-flow/build/js/headless-test.js --jvm.xmx 4g

test-info:
	export NO_GCE_CHECK=True && cd h2o-r/tests/ && ../../scripts/run.py --wipeall --geterrs --test testdir_algos/deeplearning/runit_deeplearning_iris_basic.R --jvm.xmx 4g
	cd h2o-r/tests/results && grep -v INFO java_0_0.out.txt > INFO_file.txt || true
	if [[ $$(wc -c h2o-r/tests/results/INFO_file.txt | awk '{print $$1}') -ne 0 ]]; then \
		echo "There were non-INFO lines in the output."; \
		cat h2o-r/tests/results/INFO_file.txt; \
		exit 1; \
	fi

test-demos:
	cd h2o-py/tests/testdir_demos && python ../../../scripts/run.py --whl ../../../h2o-py/build/dist/h2o-*.whl --wipeall --numclouds 1 --jvm.xmx 5g

test-package-java:
	zip -q -r test-package-java \
		$(JENKINS_MAKEFILE_PATH) \
		gradlew \
		gradle.properties \
		gradle/ \
		buildSrc/ \
		multiNodeUtils.sh \
		h2o-app/ \
		h2o-core/src/ \
		h2o-core/build/resources/ \
		h2o-core/build/classes/java/ \
		h2o-core/build/libs/h2o-core-*.jar \
		h2o-genmodel/src/ \
		h2o-genmodel/build/libs/h2o-genmodel-*.jar \
		h2o-algos/src/ \
		h2o-algos/build/libs/h2o-algos-*.jar \
		h2o-parsers/h2o-avro-parser/src/ \
		h2o-parsers/h2o-avro-parser/build/libs/h2o-avro-parser-*.jar \
		h2o-parsers/h2o-orc-parser/src/ \
		h2o-parsers/h2o-orc-parser/build/libs/h2o-orc-parser-*.jar \
		h2o-parsers/h2o-parquet-parser/src/ \
		h2o-parsers/h2o-parquet-parser/build/libs/h2o-parquet-parser-*.jar \
		h2o-persist-gcs/src/ \
		h2o-persist-gcs/build/libs/h2o-persist-gcs-*.jar \
		h2o-persist-hdfs/src/ \
		h2o-persist-hdfs/build/libs/h2o-persist-hdfs-*.jar \
		h2o-persist-s3/src/ \
		h2o-persist-s3/build/libs/h2o-persist-s3-*.jar \
		h2o-extensions/xgboost/ \
		h2o-genmodel-extensions/ \
		h2o-jaas-pam/build/libs/h2o-jaas-pam-*.jar \
		h2o-scala/src/ \
		h2o-scala/build/h2o-scala_2.*/libs/h2o-scala_2.*.jar \
		h2o-webserver-iface/src/ \
		h2o-webserver-iface/build/libs/h2o-webserver-iface-*.jar \
		h2o-jetty-8/src/ \
		h2o-jetty-8/build/libs/h2o-jetty-8-*.jar \
		h2o-jetty-9/src/ \
		h2o-jetty-9/build/libs/h2o-jetty-9-*.jar \
		scripts/run.py py/ scripts/test-xgb-gpu-smoke.sh \
		sort_crash.csv tests/doOnlyJunitSmokeTestList \
		jacoco/*.jar
	find . -name "*.gradle" | zip -q -r test-package-java \
	    -x h2o-web/* \
	    -x h2o-bindings/* \
	    -@
	find . -name "*test*.sh" | zip -q -r test-package-java -@
	find . -name "*test*.jar" | zip -q -r test-package-java -@

define sed_test_scripts
	find . -name 'test*Node.sh' -type f -exec sed -i 's/cat $$OUTDIR\/out*/echo "###### Printing last 400 lines of logs. Check artifacts for more. ######"; tail -n 400 $$OUTDIR\/out*/g' {} +
endef

test-junit-jenkins:
	$(call sed_test_scripts)
	@$(MAKE) -f $(THIS_FILE) test-junit

test-junit:
	./gradlew test $$ADDITIONAL_GRADLE_OPTS

test-junit-10-jenkins:
	$(call sed_test_scripts)
	@$(MAKE) -f $(THIS_FILE) test-junit-10

test-junit-10:
	./gradlew test -x h2o-scala_2.11:test -x h2o-scala_2.10:test $$ADDITIONAL_GRADLE_OPTS

test-junit-11-jenkins:
	$(call sed_test_scripts)
	@$(MAKE) -f $(THIS_FILE) test-junit-11

test-junit-11:
	./gradlew test -x h2o-scala_2.11:test -x h2o-scala_2.10:test $$ADDITIONAL_GRADLE_OPTS

test-junit-smoke-jenkins:
	$(call sed_test_scripts)
	@$(MAKE) -f $(THIS_FILE) test-junit-smoke

test-junit-smoke:
	DOONLY=$$(head -n 1 tests/doOnlyJunitSmokeTestList) ./gradlew h2o-core:test h2o-algos:test h2o-scala_2.10:test h2o-scala_2.11:test $$ADDITIONAL_GRADLE_OPTS

test-junit-10-smoke-jenkins:
	$(call sed_test_scripts)
	@$(MAKE) -f $(THIS_FILE) test-junit-10-smoke

test-junit-7-smoke:
	DOONLY=$$(head -n 1 tests/doOnlyJunitSmokeTestList) ./gradlew h2o-core:test h2o-algos:test h2o-scala_2.10:test h2o-scala_2.11:test -x h2o-algos:testMultiNode $$ADDITIONAL_GRADLE_OPTS

test-junit-7-smoke-jenkins:
	$(call sed_test_scripts)
	@$(MAKE) -f $(THIS_FILE) test-junit-7-smoke

test-junit-10-smoke:
	DOONLY=$$(head -n 1 tests/doOnlyJunitSmokeTestList) ./gradlew h2o-core:test h2o-algos:test $$ADDITIONAL_GRADLE_OPTS

test-junit-11-smoke:
	DOONLY=$$(head -n 1 tests/doOnlyJunitSmokeTestList) ./gradlew h2o-core:test h2o-algos:test $$ADDITIONAL_GRADLE_OPTS

test-junit-11-smoke-jenkins:
	$(call sed_test_scripts)
	@$(MAKE) -f $(THIS_FILE) test-junit-11-smoke

test-xgb-smoke-minimal-jenkins:
	$(call sed_test_scripts)
	@$(MAKE) -f $(THIS_FILE) test-xgb-smoke-minimal

test-xgb-smoke-omp-jenkins:
	$(call sed_test_scripts)
	@$(MAKE) -f $(THIS_FILE) test-xgb-smoke-omp

test-xgb-smoke-gpu-jenkins:
	$(call sed_test_scripts)
	@$(MAKE) -f $(THIS_FILE) test-xgb-smoke-gpu

test-xgb-smoke-minimal:
	./gradlew h2o-ext-xgboost:test $$ADDITIONAL_GRADLE_OPTS
	$(call check_xgb_backend,'xgboost4j_minimal')

test-xgb-smoke-omp:
	./gradlew h2o-ext-xgboost:test $$ADDITIONAL_GRADLE_OPTS
	$(call check_xgb_backend,'xgboost4j_\(omp\|gpu\)')

test-xgb-smoke-gpu:
	scripts/test-xgb-gpu-smoke.sh
	$(call check_xgb_backend,'xgboost4j_gpu')

define check_xgb_backend
	@if [ ! "$$(egrep 'Found XGBoost backend with library: $(1)' h2o-extensions/xgboost/sandbox/single/*)" ]; then \
		echo "Cannot find XGBoost backend $(1) in the logs."; \
		echo "Please check logs in h2o-extensions/xgboost/sandbox/single"; \
		exit 1; \
	fi
endef

benchmark:
	Rscript ml-benchmark/h2oR/benchmark.R -d $$DATASETS_PATH -t $$TEST_CASES_PATH -o $$OUTPUT_PREFIX --git-sha $$GIT_SHA --git-date "$$GIT_DATE" --model $$BENCHMARK_MODEL --build-id $$BUILD_ID

test-package-hadoop:
	zip -q -r test-package-hadoop \
		scripts/jenkins/config/ \
		h2o-hadoop-2/tests/python/ h2o-hadoop-2/h2o-*-assembly/build/libs/h2odriver.jar \
		h2o-hadoop-3/tests/python/ h2o-hadoop-3/h2o-*-assembly/build/libs/h2odriver.jar \
		h2o-hadoop-common/tests/python/


test-hadoop-common-smoke-ldap:
	cd h2o-hadoop-common/tests/python && ../../../scripts/run.py --wipeall --usecloud "$$CLOUD_IP:$$CLOUD_PORT" --ldap.username $$LDAP_USERNAME --ldap.password $$LDAP_PASSWORD

test-hadoop-common-smoke-kerb:
	cd h2o-hadoop-common/tests/python && ../../../scripts/run.py --wipeall --usecloud "$$CLOUD_IP:$$CLOUD_PORT" --kerb.principal $$KERB_PRINCIPAL

test-hadoop-2-smoke-ldap: test-hadoop-common-smoke-ldap
	cd h2o-hadoop-2/tests/python && ../../../scripts/run.py --wipeall --usecloud "$$CLOUD_IP:$$CLOUD_PORT" --ldap.username $$LDAP_USERNAME --ldap.password $$LDAP_PASSWORD

test-hadoop-3-smoke-ldap: test-hadoop-common-smoke-ldap
	cd h2o-hadoop-3/tests/python && ../../../scripts/run.py --wipeall --usecloud "$$CLOUD_IP:$$CLOUD_PORT" --ldap.username $$LDAP_USERNAME --ldap.password $$LDAP_PASSWORD

test-hadoop-2-smoke-kerb: test-hadoop-common-smoke-kerb
	cd h2o-hadoop-2/tests/python && ../../../scripts/run.py --wipeall --usecloud "$$CLOUD_IP:$$CLOUD_PORT" --kerb.principal $$KERB_PRINCIPAL

test-hadoop-3-smoke-kerb: test-hadoop-common-smoke-kerb
	cd h2o-hadoop-3/tests/python && ../../../scripts/run.py --wipeall --usecloud "$$CLOUD_IP:$$CLOUD_PORT" --kerb.principal $$KERB_PRINCIPAL

coverage-junit-algos-jenkins:
	$(call sed_test_scripts)
	@$(MAKE) -f $(THIS_FILE) coverage-junit-algos

coverage-junit-algos:
	$(call sed_test_scripts)
	./gradlew h2o-algos:test $$ADDITIONAL_GRADLE_OPTS
	./gradlew jacocoMergeExecs $$ADDITIONAL_GRADLE_OPTS

test-mojo-compatibility:
ifeq ($(wildcard ../mojoland),)
	git clone https://github.com/h2oai/mojoland ../mojoland
endif
	cd ../mojoland && ./gradlew clean
	cd ../mojoland && ./gradlew build
	cd ../mojoland/mojo-py && python in_mojo_veritas.py<|MERGE_RESOLUTION|>--- conflicted
+++ resolved
@@ -103,12 +103,7 @@
 	export NO_GCE_CHECK=True && cd h2o-r/tests/ && ../../scripts/run.py --wipeall --client --testsize s --numclouds 4 --jvm.xmx 4g --excludelist .lookup.txt
 
 test-r-small-client-mode-attack: lookup-automl-tests lookup-hdfs-tests
-<<<<<<< HEAD
-        export NO_GCE_CHECK=True && cd h2o-r/tests/ && ../../scripts/run.py --wipeall --client --testsize s --numclouds 4 --jvm.opts '-Dsys.ai.h2o.debug.clientDisconnectAttack=true' --jvm.xmx 4g --excludelist .lookup.txt
-=======
-        export NO_GCE_CHECK=True && cd h2o-r/tests/ && ../../scripts/run.py --wipeall --client --testsize s --numclouds 4 --jvm.opts '-Dsys.ai.h2o.debug.clientDisconnectAttack=true' --jvm.xmx 4g --excludelist .loo
-kup.txt
->>>>>>> 7554e33e
+	export NO_GCE_CHECK=True && cd h2o-r/tests/ && ../../scripts/run.py --wipeall --client --testsize s --numclouds 4 --jvm.opts '-Dsys.ai.h2o.debug.clientDisconnectAttack=true' --jvm.xmx 4g --excludelist .lookup.txt
 
 test-r-small-automl: lookup-automl-tests
 	export NO_GCE_CHECK=True && cd h2o-r/tests/ && ../../scripts/run.py --wipeall --testsize s --geterrs --numclouds 4 --jvm.xmx 4g --testlist .lookup.txt
