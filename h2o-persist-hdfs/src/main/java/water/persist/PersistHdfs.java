--- conflicted
+++ resolved
@@ -47,8 +47,6 @@
       Log.debug("resource ", p.getAbsolutePath(), " added to the hadoop configuration");
     } else {
       conf = new Configuration();
-<<<<<<< HEAD
-=======
       Path confDir = null;
       // Try to guess location of default Hadoop configuration
       // http://www.slideshare.net/martyhall/hadoop-tutorial-hdfs-part-3-java-api
@@ -76,8 +74,6 @@
         // fs.default.name which was in newer version renamed to 'fs.defaultFS'
         conf.set("fs.default.name", H2O.ARGS.hdfs);
       }
->>>>>>> cd017806
-    }
     CONF = conf;
   }
   
