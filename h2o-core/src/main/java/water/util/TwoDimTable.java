package water.util;

import water.AutoBuffer;
import water.H2O;
import water.Iced;
import water.IcedWrapper;

import java.util.Arrays;

/**
 * Serializable 2D Table containing Strings or doubles
 * Table can be named
 * Columns and Rows can be named
 * Fields can be empty
 */
public class TwoDimTable extends Iced {
  private String     tableHeader;
  private String     tableDescription;
  private String[]   rowHeaders;
  private String[]   colHeaders;
  private String[]   colTypes;
  private String[]   colFormats;
  private IcedWrapper[][] cellValues;
  private String     colHeaderForRowHeaders;

  //public static final double emptyDouble = Double.longBitsToDouble(0x7ff8000000000100L); //also a NaN, but not Double.NaN (0x7ff8000000000000)
  public static final double emptyDouble = Double.MIN_VALUE*2; //Some unlikely value

  /**
   * Check whether a double value is considered an "empty field".
   * @param d a double value
   * @return true iff d represents an empty field
   */
  public static boolean isEmpty(final double d) {
    return Double.doubleToRawLongBits(d) == Double.doubleToRawLongBits(emptyDouble);
  }

  /**
   * Constructor for TwoDimTable (R rows, C columns)
   * @param tableHeader the table header
   * @param tableDescription the table description
   * @param rowHeaders R-dim array for row headers
   * @param colHeaders  C-dim array for column headers
   * @param colTypes  C-dim array for column types
   * @param colFormats C-dim array with printf format strings for each column
   * @param colHeaderForRowHeaders column header for row headers
   */
  public TwoDimTable(String tableHeader, String tableDescription, String[] rowHeaders, String[] colHeaders, String[] colTypes,
                     String[] colFormats, String colHeaderForRowHeaders) {
    if (tableHeader == null)
      tableHeader = "";
    if (tableDescription == null)
      tableDescription = "";
    this.colHeaderForRowHeaders = colHeaderForRowHeaders;

    if (rowHeaders == null)
      throw new IllegalArgumentException("rowHeaders is null");
    else {
      for (int r = 0; r < rowHeaders.length; ++r)
        if (rowHeaders[r] == null)
          rowHeaders[r] = "";
    }

    if (colHeaders == null)
      throw new IllegalArgumentException("colHeaders is null");
    else {
      for (int c = 0; c < colHeaders.length; ++c)
        if (colHeaders[c] == null)
          colHeaders[c] = "";
    }

    final int rowDim = rowHeaders.length;
    final int colDim = colHeaders.length;

    if (colTypes == null) {
      colTypes = new String[colDim];
      Arrays.fill(colTypes, "string");
    }
    else if (colTypes.length != colDim)
      throw new IllegalArgumentException("colTypes must have the same length as colHeaders");
    else {
      for (int c = 0; c < colDim; ++c) {
        colTypes[c] = colTypes[c].toLowerCase();
        if (!(colTypes[c].equals("double") || colTypes[c].equals("float") || colTypes[c].equals("int") ||
            colTypes[c].equals("long") || colTypes[c].equals("string")))
          throw new IllegalArgumentException("colTypes values must be one of \"double\", \"float\", \"int\", \"long\", or \"string\"");
      }
    }

    if (colFormats == null) {
      colFormats = new String[colDim];
      Arrays.fill(colFormats, "%s");
    }
    else if (colFormats.length != colDim)
      throw new IllegalArgumentException("colFormats must have the same length as colHeaders");

    this.tableHeader = tableHeader;
    this.tableDescription = tableDescription;
    this.rowHeaders = rowHeaders;
    this.colHeaders = colHeaders;
    this.colTypes = colTypes;
    this.colFormats = colFormats;
    this.cellValues = new IcedWrapper[rowDim][colDim];
  }

  /**
   * Constructor for TwoDimTable (R rows, C columns)
   * @param tableHeader the table header
   * @param tableDescription the table description
   * @param rowHeaders R-dim array for row headers
   * @param colHeaders  C-dim array for column headers
   * @param colTypes  C-dim array for column types
   * @param colFormats C-dim array with printf format strings for each column
   * @param colHeaderForRowHeaders column header for row headers
   * @param strCellValues String[R][C] array for string cell values, can be null (can provide String[R][], for example)
   * @param dblCellValues double[R][C] array for double cell values, can be empty (marked with emptyDouble - happens when initialized with double[R][])
   */
  public TwoDimTable(String tableHeader, String tableDescription, String[] rowHeaders, String[] colHeaders, String[] colTypes,
                     String[] colFormats, String colHeaderForRowHeaders, String[][] strCellValues, double[][] dblCellValues) {
    this(tableHeader, tableDescription, rowHeaders, colHeaders, colTypes, colFormats, colHeaderForRowHeaders);

    assert (isEmpty(emptyDouble));
    assert (!Arrays.equals(new AutoBuffer().put8d(emptyDouble).buf(), new AutoBuffer().put8d(Double.NaN).buf()));

    final int rowDim = rowHeaders.length;
    final int colDim = colHeaders.length;

    for (int c = 0; c < colDim; ++c) {
      if (colTypes[c].equalsIgnoreCase("string")) {
        for (String[] vec : strCellValues) {
          if (vec == null)
            throw new IllegalArgumentException("Null string in strCellValues");
          if (vec.length != colDim)
            throw new IllegalArgumentException("Each row in strCellValues must have the same length as colHeaders");
        }
        break;
      }
    }
    for (int c = 0; c < colDim; ++c) {
      if (!colTypes[c].equalsIgnoreCase("string")) {
        for (double[] vec : dblCellValues) {
          if (vec.length != colDim)
            throw new IllegalArgumentException("Each row in dblCellValues must have the same length as colHeaders");
        }
        break;
      }
    }

    for (int r = 0; r < rowDim; ++r) {
      for (int c = 0; c < colDim; ++c) {
        if (strCellValues[r] != null && strCellValues[r][c] != null &&
            dblCellValues[r] != null && !isEmpty(dblCellValues[r][c]))
          throw new IllegalArgumentException("Cannot provide both a String and a Double at row " + r + " and column " + c + ".");
      }
    }

    for (int c = 0; c < colDim; ++c) {
      switch (colTypes[c]) {
        case "double":
        case "float":
          for (int r = 0; r < rowDim; ++r)
            set(r, c, dblCellValues[r][c]);
          break;
        case "int":
          for (int r = 0; r < rowDim; ++r)
            set(r, c, (int) dblCellValues[r][c]);
          break;
        case "long":
          for (int r = 0; r < rowDim; ++r)
            set(r, c, (long) dblCellValues[r][c]);
          break;
        case "string":
          for (int r = 0; r < rowDim; ++r)
            set(r, c, strCellValues[r][c]);
<<<<<<< HEAD
=======
          break;
>>>>>>> 6475b74d
        default:
          throw new IllegalArgumentException("Column type " + colTypes[c] + " is not supported.");
      }
    }
  }

  /**
   * Accessor for table cells
   * @param row a row index
   * @param col a column index
   * @return Object (either String or Double or Float or Integer or Long)
   */
  public Object get(final int row, final int col) { return cellValues[row][col] == null ? null : cellValues[row][col].get(); }

  public String getTableHeader() { return tableHeader; }

  public String getTableDescription() { return tableDescription; }

  public String[] getRowHeaders() { return rowHeaders; }

  public String[] getColHeaders() { return colHeaders; }

  public String getColHeaderForRowHeaders() { return colHeaderForRowHeaders; }

  public String[] getColTypes() { return colTypes; }

  public String[] getColFormats() { return colFormats; }

  public IcedWrapper[][] getCellValues() { return cellValues; }

  /**
   * Get row dimension
   * @return int
   */
  public int getRowDim() { return rowHeaders.length; }

  /**
   * Get row dimension
   * @return int
   */
  public int getColDim() { return colHeaders.length; }

  /**
   * Setter for table cells
   * @param row a row index
   * @param col a column index
   * @param o Object value
   */
  public void set(final int row, final int col, final Object o) {
    if (o == null) cellValues[row][col] = null;

    if (colTypes[col].equals("double"))
      cellValues[row][col] = new IcedWrapper(new Double(o.toString()));
    else if (colTypes[col].equals("float"))
      cellValues[row][col] = new IcedWrapper(new Float(o.toString()));
    else if (colTypes[col].equals("int"))
      cellValues[row][col] = new IcedWrapper(new Integer(o.toString()));
    else if (colTypes[col].equals("long"))
      cellValues[row][col] = new IcedWrapper(new Long(o.toString()));
    else
      cellValues[row][col] = new IcedWrapper(o);
  }

  /**
   * Print table to String, using 2 spaces for padding between columns
   * @return String containing the ASCII version of the table
   */
  public String toString() {
    return toString(2);
  }

  /**
   * Print table to String, using user-given padding
   * @param pad number of spaces for padding between columns
   * @return String containing the ASCII version of the table
   */
  public String toString(final int pad) {
    if (pad < 0)
      throw new IllegalArgumentException("pad must be a non-negative integer");

    final int rowDim = getRowDim();
    final int colDim = getColDim();

    final String[][] cellStrings = new String[rowDim + 1][colDim + 1];
    for (String[] row: cellStrings)
      Arrays.fill(row, "");

    cellStrings[0][0] = colHeaderForRowHeaders != null ? colHeaderForRowHeaders : "";
    for (int r = 0; r < rowDim; ++r)
      cellStrings[r+1][0] = rowHeaders[r];
    for (int c = 0; c < colDim; ++c)
      cellStrings[0][c+1] = colHeaders[c];

    for (int c = 0; c < colDim; ++c) {
      final String formatString = colFormats[c];
      switch (colTypes[c]) {
        case "double":
          for (int r = 0; r < rowDim; ++r) {
            cellStrings[r + 1][c + 1] = cellValues[r][c] == null || cellValues[r][c].get() == null ? "" : String.format(formatString, (Double)cellValues[r][c].get());
          }
          break;
        case "float":
          for (int r = 0; r < rowDim; ++r) {
            cellStrings[r + 1][c + 1] = cellValues[r][c] == null || cellValues[r][c].get() == null ? "" : String.format(formatString, (Float)cellValues[r][c].get());
          }
          break;
        case "int":
          for (int r = 0; r < rowDim; ++r) {
            cellStrings[r + 1][c + 1] = cellValues[r][c] == null || cellValues[r][c].get() == null ? "" : String.format(formatString, (Integer)cellValues[r][c].get());
          }
          break;
        case "long":
          for (int r = 0; r < rowDim; ++r) {
            cellStrings[r + 1][c + 1] = cellValues[r][c] == null || cellValues[r][c].get() == null ? "" : String.format(formatString, (Long)cellValues[r][c].get());
          }
          break;
        default:
          for (int r = 0; r < rowDim; ++r)
            if (cellValues[r][c] != null && cellValues[r][c].get() != null)
              cellStrings[r+1][c+1] = String.format(formatString, cellValues[r][c]);
          break;
      }
    }

    final int[] colLen = new int[colDim + 1];
    for (int c = 0; c <= colDim; ++c)
      for (int r = 0; r <= rowDim; ++r)
        colLen[c] = Math.max(colLen[c], cellStrings[r][c].length());

    final StringBuilder sb = new StringBuilder();
    if (tableHeader.length() > 0) {
      sb.append(tableHeader);
    }
    if (tableDescription.length() > 0) {
      sb.append(" (").append(tableDescription).append(")");
    }
    sb.append(":\n");
    for (int r = 0; r <= rowDim; ++r) {
      int len = colLen[0];
      if (len > 0)
        sb.append(String.format("%" + colLen[0] + "s", cellStrings[r][0]));
      for (int c = 1; c <= colDim; ++c) {
        len = colLen[c];
        if (len > 0)
          sb.append(String.format("%" + (len + pad) + "s", cellStrings[r][c].equals("null") ? "" : cellStrings[r][c]));
      }
      sb.append("\n");
    }

   return sb.toString();
  }

}<|MERGE_RESOLUTION|>--- conflicted
+++ resolved
@@ -172,10 +172,7 @@
         case "string":
           for (int r = 0; r < rowDim; ++r)
             set(r, c, strCellValues[r][c]);
-<<<<<<< HEAD
-=======
-          break;
->>>>>>> 6475b74d
+          break;
         default:
           throw new IllegalArgumentException("Column type " + colTypes[c] + " is not supported.");
       }
