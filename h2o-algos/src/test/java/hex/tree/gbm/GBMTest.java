package hex.tree.gbm;

import hex.AUC2;
import hex.Distributions;
import hex.ModelMetricsBinomial;
import hex.ScoreKeeper;
import org.junit.*;
import water.*;
import water.fvec.*;
import water.fvec.RebalanceDataSet;
import water.util.Log;

import static org.junit.Assert.assertEquals;
import static org.junit.Assert.assertTrue;

import java.util.Arrays;

public class GBMTest extends TestUtil {

  @BeforeClass public static void stall() { stall_till_cloudsize(1); }

  private abstract class PrepData { abstract int prep(Frame fr); }

  static final String ignored_aircols[] = new String[] { "DepTime", "ArrTime", "AirTime", "ArrDelay", "DepDelay", "TaxiIn", "TaxiOut", "Cancelled", "CancellationCode", "Diverted", "CarrierDelay", "WeatherDelay", "NASDelay", "SecurityDelay", "LateAircraftDelay", "IsDepDelayed"};

  @Test public void testGBMRegressionGaussian() {
    GBMModel gbm = null;
    Frame fr = null, fr2 = null;
    try {
      fr = parse_test_file("./smalldata/gbm_test/Mfgdata_gaussian_GBM_testing.csv");
      GBMModel.GBMParameters parms = new GBMModel.GBMParameters();
      parms._train = fr._key;
      parms._distribution = Distributions.Family.gaussian;
      parms._response_column = fr._names[1]; // Row in col 0, dependent in col 1, predictor in col 2
      parms._ntrees = 1;
      parms._max_depth = 1;
      parms._min_rows = 1;
      parms._nbins = 20;
      // Drop ColV2 0 (row), keep 1 (response), keep col 2 (only predictor), drop remaining cols
      String[] xcols = parms._ignored_columns = new String[fr.numCols()-2];
      xcols[0] = fr._names[0];
      System.arraycopy(fr._names,3,xcols,1,fr.numCols()-3);
      parms._learn_rate = 1.0f;
      parms._score_each_iteration=true;

      GBM job = null;
      try {
        job = new GBM(parms);
        gbm = job.trainModel().get();
      } finally {
        if (job != null) job.remove();
      }
      Assert.assertTrue(job._state == water.Job.JobState.DONE); //HEX-1817
      //Assert.assertTrue(gbm._output._state == Job.JobState.DONE); //HEX-1817

      // Done building model; produce a score column with predictions
      fr2 = gbm.score(fr);
      double sq_err = new CompErr().doAll(job.response(),fr2.vecs()[0])._sum;
      double mse = sq_err/fr2.numRows();
      assertEquals(79152.26,mse,0.1);
      assertEquals(79152.26,gbm._output._scored_train[1]._mse,0.1);
    } finally {
      if( fr  != null ) fr .remove();
      if( fr2 != null ) fr2.remove();
      if( gbm != null ) gbm.delete();
    }
  }

  private static class CompErr extends MRTask<CompErr> {
    double _sum;
    @Override public void map( Chunk resp, Chunk pred ) {
      double sum = 0;
      for( int i=0; i<resp._len; i++ ) {
        double err = resp.atd(i)-pred.atd(i);
        sum += err*err;
      }
      _sum = sum;
    }
    @Override public void reduce( CompErr ce ) { _sum += ce._sum; }
  }

  @Test public void testBasicGBM() {
    // Regression tests
    basicGBM("./smalldata/junit/cars.csv",
            new PrepData() { int prep(Frame fr ) {fr.remove("name").remove(); return ~fr.find("economy (mpg)"); }},
            false, Distributions.Family.gaussian);

    basicGBM("./smalldata/junit/cars.csv",
            new PrepData() { int prep(Frame fr ) {fr.remove("name").remove(); return ~fr.find("economy (mpg)"); }},
            false, Distributions.Family.poisson);

    basicGBM("./smalldata/junit/cars.csv",
            new PrepData() { int prep(Frame fr ) {fr.remove("name").remove(); return ~fr.find("economy (mpg)"); }},
            false, Distributions.Family.gamma);

    basicGBM("./smalldata/junit/cars.csv",
            new PrepData() { int prep(Frame fr ) {fr.remove("name").remove(); return ~fr.find("economy (mpg)"); }},
            false, Distributions.Family.tweedie);

    // Classification tests
    basicGBM("./smalldata/junit/test_tree.csv",
            new PrepData() { int prep(Frame fr) { return 1; }
            },
            false, Distributions.Family.multinomial);

    basicGBM("./smalldata/junit/test_tree_minmax.csv",
            new PrepData() { int prep(Frame fr) { return fr.find("response"); }
            },
            false, Distributions.Family.bernoulli);

    basicGBM("./smalldata/logreg/prostate.csv",
            new PrepData() { int prep(Frame fr) { fr.remove("ID").remove(); return fr.find("CAPSULE"); }
            },
            false, Distributions.Family.bernoulli);

    basicGBM("./smalldata/logreg/prostate.csv",
            new PrepData() { int prep(Frame fr) { fr.remove("ID").remove(); return fr.find("CAPSULE"); }
            },
            false, Distributions.Family.multinomial);

    basicGBM("./smalldata/junit/cars.csv",
            new PrepData() { int prep(Frame fr) { fr.remove("name").remove(); return fr.find("cylinders"); }
            },
            false, Distributions.Family.multinomial);

    basicGBM("./smalldata/gbm_test/alphabet_cattest.csv",
            new PrepData() { int prep(Frame fr) { return fr.find("y"); }
            },
            false, Distributions.Family.bernoulli);

    basicGBM("./smalldata/airlines/allyears2k_headers.zip",
             new PrepData() { int prep(Frame fr) {
               for( String s : ignored_aircols ) fr.remove(s).remove();
               return fr.find("IsArrDelayed"); }
             },
            false, Distributions.Family.bernoulli);
//    // Bigger Tests
//    basicGBM("../datasets/98LRN.CSV",
//             new PrepData() { int prep(Frame fr ) {
//               fr.remove("CONTROLN").remove(); 
//               fr.remove("TARGET_D").remove(); 
//               return fr.find("TARGET_B"); }});

//    basicGBM("../datasets/UCI/UCI-large/covtype/covtype.data",
//             new PrepData() { int prep(Frame fr) { return fr.numCols()-1; } });
  }

  @Test public void testBasicGBMFamily() {
    Scope.enter();
    // Classification with Bernoulli family
    basicGBM("./smalldata/logreg/prostate.csv",
             new PrepData() {
               int prep(Frame fr) {
                 fr.remove("ID").remove(); // Remove not-predictive ID
                 int ci = fr.find("RACE"); // Change RACE to categorical
                 Scope.track(fr.replace(ci,fr.vecs()[ci].toEnum())._key);
                 return fr.find("CAPSULE"); // Prostate: predict on CAPSULE
               }
             }, false, Distributions.Family.bernoulli);
    Scope.exit();
  }

  // ==========================================================================
  public GBMModel.GBMOutput basicGBM(String fname, PrepData prep, boolean validation, Distributions.Family family) {
    GBMModel gbm = null;
    Frame fr = null, fr2= null, vfr=null;
    try {
      Scope.enter();
      fr = parse_test_file(fname);
      int idx = prep.prep(fr); // hack frame per-test
      if (family == Distributions.Family.bernoulli || family == Distributions.Family.multinomial) {
        if (!fr.vecs()[idx].isEnum()) {
          Scope.track(fr.replace(idx, fr.vecs()[idx].toEnum())._key);
        }
      }
      DKV.put(fr);             // Update frame after hacking it

      GBMModel.GBMParameters parms = new GBMModel.GBMParameters();
      if( idx < 0 ) idx = ~idx;
      parms._train = fr._key;
      parms._response_column = fr._names[idx];
      parms._ntrees = 4;
      parms._distribution = family;
      parms._max_depth = 4;
      parms._min_rows = 1;
      parms._nbins = 50;
      parms._learn_rate = .2f;
      parms._score_each_iteration = true;
      if( validation ) {        // Make a validation frame thats a clone of the training data
        vfr = new Frame(fr);
        DKV.put(vfr);
        parms._valid = vfr._key;
      }

      GBM job = null;
      try {
        job = new GBM(parms);
        gbm = job.trainModel().get();
      } finally {
        if( job != null ) job.remove();
      }

      // Done building model; produce a score column with predictions
      fr2 = gbm.score(fr);

      // Build a POJO, validate same results
      Assert.assertTrue(gbm.testJavaScoring(fr,fr2,1e-15));

      Assert.assertTrue(job._state == water.Job.JobState.DONE); //HEX-1817
      //Assert.assertTrue(gbm._output._state == Job.JobState.DONE); //HEX-1817
      return gbm._output;

    } finally {
      if( fr  != null ) fr .remove();
      if( fr2 != null ) fr2.remove();
      if( vfr != null ) vfr.remove();
      if( gbm != null ) gbm.delete();
      Scope.exit();
    }
  }

  // Test-on-Train.  Slow test, needed to build a good model.
  @Test public void testGBMTrainTest() {
    GBMModel gbm = null;
    GBMModel.GBMParameters parms = new GBMModel.GBMParameters();
    try {
      Scope.enter();
      parms._valid = parse_test_file("smalldata/gbm_test/ecology_eval.csv")._key;
      Frame  train = parse_test_file("smalldata/gbm_test/ecology_model.csv");
      train.remove("Site").remove();     // Remove unique ID
      int ci = train.find("Angaus");    // Convert response to categorical
      Scope.track(train.replace(ci, train.vecs()[ci].toEnum())._key);
      DKV.put(train);                    // Update frame after hacking it
      parms._train = train._key;
      parms._response_column = "Angaus"; // Train on the outcome
      parms._ntrees = 5;
      parms._max_depth = 5;
      parms._min_rows = 10;
      parms._nbins = 100;
      parms._learn_rate = .2f;
      parms._distribution = Distributions.Family.multinomial;

      GBM job = null;
      try {
        job = new GBM(parms);
        gbm = job.trainModel().get();
      } finally {
        if( job != null ) job.remove();
      }

      hex.ModelMetricsBinomial mm = hex.ModelMetricsBinomial.getFromDKV(gbm,parms.valid());
      double auc = mm._auc._auc;
      Assert.assertTrue(0.84 <= auc && auc < 0.86); // Sanely good model
      double[][] cm = mm._auc.defaultCM();
      Assert.assertArrayEquals(ard(ard(315, 78), ard(26, 81)), cm);
    } finally {
      parms._train.remove();
      parms._valid.remove();
      if( gbm != null ) gbm.delete();
      Scope.exit();
    }
  }

  // Predict with no actual, after training
  @Test public void testGBMPredict() {
    GBMModel gbm = null;
    GBMModel.GBMParameters parms = new GBMModel.GBMParameters();
    Frame pred=null, res=null;
    Scope.enter();
    try {
      Frame train = parse_test_file("smalldata/gbm_test/ecology_model.csv");
      train.remove("Site").remove();     // Remove unique ID
      int ci = train.find("Angaus");
      Scope.track(train.replace(ci, train.vecs()[ci].toEnum())._key);   // Convert response 'Angaus' to categorical
      DKV.put(train);                    // Update frame after hacking it
      parms._train = train._key;
      parms._response_column = "Angaus"; // Train on the outcome
      parms._distribution = Distributions.Family.multinomial;

      GBM job = new GBM(parms);
      gbm = job.trainModel().get();
      job.remove();

      pred = parse_test_file("smalldata/gbm_test/ecology_eval.csv" );
      pred.remove("Angaus").remove();    // No response column during scoring
      res = gbm.score(pred);

      // Build a POJO, validate same results
      Assert.assertTrue(gbm.testJavaScoring(pred, res, 1e-15));

    } finally {
      parms._train.remove();
      if( gbm  != null ) gbm .delete();
      if( pred != null ) pred.remove();
      if( res  != null ) res .remove();
      Scope.exit();
    }
  }

  // Adapt a trained model to a test dataset with different enums
  @Test public void testModelAdaptMultinomial() {
    GBM job = null;
    GBMModel gbm = null;
    GBMModel.GBMParameters parms = new GBMModel.GBMParameters();
    try {
      Scope.enter();
      Frame v;
      parms._train = (  parse_test_file("smalldata/junit/mixcat_train.csv"))._key;
      parms._valid = (v=parse_test_file("smalldata/junit/mixcat_test.csv" ))._key;
      parms._response_column = "Response"; // Train on the outcome
      parms._ntrees = 1; // Build a CART tree - 1 tree, full learn rate, down to 1 row
      parms._learn_rate = 1.0f;
      parms._min_rows = 1;
      parms._distribution = Distributions.Family.multinomial;

      job = new GBM(parms);
      gbm = job.trainModel().get();

      Frame res = gbm.score(v);

      int[] ps = new int[(int)v.numRows()];
      for( int i=0; i<ps.length; i++ ) ps[i] = (int)res.vecs()[0].at8(i);
      // Expected predictions are X,X,Y,Y,X,Y,Z,X,Y
      // Never predicts W, the extra class in the test set.
      // Badly predicts Z because 1 tree does not pick up that feature#2 can also
      // be used to predict Z, and instead relies on factor C which does not appear
      // in the test set.
      Assert.assertArrayEquals("", ps, new int[]{1, 1, 2, 2, 1, 2, 3, 1, 2});

      hex.ModelMetricsMultinomial mm = hex.ModelMetricsMultinomial.getFromDKV(gbm,parms.valid());
      Assert.assertTrue(mm.r2() > 0.5);

      // Build a POJO, validate same results
      Assert.assertTrue(gbm.testJavaScoring(v,res,1e-15));

      res.remove();

    } finally {
      parms._train.remove();
      parms._valid.remove();
      if( gbm != null ) gbm.delete();
      if( job != null ) job.remove();
      Scope.exit();
    }
  }

  // A test of locking the input dataset during model building.
  @Test public void testModelLock() {
    GBM gbm=null;
    Frame fr=null;
    Scope.enter();
    try {
      GBMModel.GBMParameters parms = new GBMModel.GBMParameters();
      fr = parse_test_file("smalldata/gbm_test/ecology_model.csv");
      fr.remove("Site").remove();        // Remove unique ID
      int ci = fr.find("Angaus");
      Scope.track(fr.replace(ci, fr.vecs()[ci].toEnum())._key);   // Convert response 'Angaus' to categorical
      DKV.put(fr);                       // Update after hacking
      parms._train = fr._key;
      parms._response_column = "Angaus"; // Train on the outcome
      parms._ntrees = 10;
      parms._max_depth = 10;
      parms._min_rows = 1;
      parms._nbins = 20;
      parms._learn_rate = .2f;
      parms._distribution = Distributions.Family.multinomial;
      gbm = new GBM(parms);
      gbm.trainModel();
      try { Thread.sleep(50); } catch( Exception ignore ) { }

      try {
        Log.info("Trying illegal frame delete.");
        fr.delete();            // Attempted delete while model-build is active
        Assert.fail("Should toss IAE instead of reaching here");
      } catch( IllegalArgumentException ignore ) {
      } catch( DException.DistributedException de ) {
        assertTrue( de.getMessage().contains("java.lang.IllegalArgumentException") );
      }

      Log.info("Getting model");
      GBMModel model = gbm.get();
      Assert.assertTrue(gbm._state == Job.JobState.DONE); //HEX-1817
      if( model != null ) model.delete();

    } finally {
      if( fr  != null ) fr .remove();
      if( gbm != null ) gbm.remove();             // Remove GBM Job
      Scope.exit();
    }
  }

  //  MSE generated by GBM with/without validation dataset should be same
  @Test public void testModelScoreKeeperEqualityOnProstateBernoulli() {
    final PrepData prostatePrep = new PrepData() { @Override int prep(Frame fr) { fr.remove("ID").remove(); return fr.find("CAPSULE"); } };
    ScoreKeeper[] scoredWithoutVal = basicGBM("./smalldata/logreg/prostate.csv", prostatePrep, false, Distributions.Family.bernoulli)._scored_train;
    ScoreKeeper[] scoredWithVal    = basicGBM("./smalldata/logreg/prostate.csv", prostatePrep, true , Distributions.Family.bernoulli)._scored_valid;
    Assert.assertArrayEquals("GBM has to report same list of MSEs for run without/with validation dataset (which is equal to training data)", scoredWithoutVal, scoredWithVal);
  }

  @Test public void testModelScoreKeeperEqualityOnProstateGaussian() {
    final PrepData prostatePrep = new PrepData() { @Override int prep(Frame fr) { fr.remove("ID").remove(); return ~fr.find("CAPSULE"); } };
    ScoreKeeper[] scoredWithoutVal = basicGBM("./smalldata/logreg/prostate.csv", prostatePrep, false, Distributions.Family.gaussian)._scored_train;
    ScoreKeeper[] scoredWithVal    = basicGBM("./smalldata/logreg/prostate.csv", prostatePrep, true , Distributions.Family.gaussian)._scored_valid;
    Assert.assertArrayEquals("GBM has to report same list of MSEs for run without/with validation dataset (which is equal to training data)", scoredWithoutVal, scoredWithVal);
  }

  @Test public void testModelScoreKeeperEqualityOnTitanicBernoulli() {
    final PrepData titanicPrep = new PrepData() { @Override int prep(Frame fr) { return fr.find("survived"); } };
    ScoreKeeper[] scoredWithoutVal = basicGBM("./smalldata/junit/titanic_alt.csv", titanicPrep, false, Distributions.Family.bernoulli)._scored_train;
    ScoreKeeper[] scoredWithVal    = basicGBM("./smalldata/junit/titanic_alt.csv", titanicPrep, true , Distributions.Family.bernoulli)._scored_valid;
    Assert.assertArrayEquals("GBM has to report same list of MSEs for run without/with validation dataset (which is equal to training data)", scoredWithoutVal, scoredWithVal);
  }

  @Test public void testModelScoreKeeperEqualityOnTitanicMultinomial() {
    final PrepData titanicPrep = new PrepData() { @Override int prep(Frame fr) { return fr.find("survived"); } };
    ScoreKeeper[] scoredWithoutVal = basicGBM("./smalldata/junit/titanic_alt.csv", titanicPrep, false, Distributions.Family.multinomial)._scored_train;
    ScoreKeeper[] scoredWithVal = basicGBM("./smalldata/junit/titanic_alt.csv", titanicPrep, true , Distributions.Family.multinomial)._scored_valid;
    Assert.assertArrayEquals("GBM has to report same list of MSEs for run without/with validation dataset (which is equal to training data)", scoredWithoutVal, scoredWithVal);
  }

  @Test public void testModelScoreKeeperEqualityOnProstateMultinomial() {
    final PrepData prostatePrep = new PrepData() { @Override int prep(Frame fr) { fr.remove("ID").remove(); return fr.find("RACE"); } };
    ScoreKeeper[] scoredWithoutVal = basicGBM("./smalldata/logreg/prostate.csv", prostatePrep, false, Distributions.Family.multinomial)._scored_train;
    ScoreKeeper[] scoredWithVal    = basicGBM("./smalldata/logreg/prostate.csv", prostatePrep, true , Distributions.Family.multinomial)._scored_valid;
    // FIXME: 0-tree scores don't match between WithoutVal and WithVal for multinomial
    scoredWithoutVal = Arrays.copyOfRange(scoredWithoutVal, 1, scoredWithoutVal.length);
    scoredWithVal = Arrays.copyOfRange(scoredWithVal, 1, scoredWithVal.length);
    Assert.assertArrayEquals("GBM has to report same list of MSEs for run without/with validation dataset (which is equal to training data)", scoredWithoutVal, scoredWithVal);
  }

  @Test public void testBigCat() {
    final PrepData prep = new PrepData() { @Override int prep(Frame fr) { return fr.find("y"); } };
    basicGBM("./smalldata/gbm_test/50_cattest_test.csv" , prep, false, Distributions.Family.bernoulli);
    basicGBM("./smalldata/gbm_test/50_cattest_train.csv", prep, false, Distributions.Family.bernoulli);
    basicGBM("./smalldata/gbm_test/swpreds_1000x3.csv", prep, false, Distributions.Family.bernoulli);
  }

  // Test uses big data and is too slow for a pre-push
  @Test @Ignore public void testKDDTrees() {
    Frame tfr=null, vfr=null;
    String[] cols = new String[] {"DOB", "LASTGIFT", "TARGET_D"};
    try {
      // Load data, hack frames
      Frame inF1 = parse_test_file("bigdata/laptop/usecases/cup98LRN_z.csv");
      Frame inF2 = parse_test_file("bigdata/laptop/usecases/cup98VAL_z.csv");
      tfr = inF1.subframe(cols); // Just the columns to train on
      vfr = inF2.subframe(cols);
      inF1.remove(cols).remove(); // Toss all the rest away
      inF2.remove(cols).remove();
      tfr.replace(0, tfr.vec("DOB").toEnum());     // Convert 'DOB' to enum
      vfr.replace(0, vfr.vec("DOB").toEnum());
      DKV.put(tfr);
      DKV.put(vfr);

      // Same parms for all
      GBMModel.GBMParameters parms = new GBMModel.GBMParameters();
      parms._train = tfr._key;
      parms._valid = vfr._key;
      parms._response_column = "TARGET_D";
      parms._ntrees = 3;
      parms._distribution = Distributions.Family.gaussian;
      // Build a first model; all remaining models should be equal
      GBM job1 = new GBM(parms);
      GBMModel gbm1 = job1.trainModel().get();
      job1.remove();
      // Validation MSE should be equal
      ScoreKeeper[] firstScored = gbm1._output._scored_valid;

      // Build 10 more models, checking for equality
      for( int i=0; i<10; i++ ) {
        GBM job2 = new GBM(parms);
        GBMModel gbm2 = job2.trainModel().get();
        job2.remove();
        ScoreKeeper[] secondScored = gbm2._output._scored_valid;
        // Check that MSE's from both models are equal
        int j;
        for( j=0; j<firstScored.length; j++ )
          if (firstScored[j] != secondScored[j])
            break;              // Not Equals Enough
        // Report on unequal
        if( j < firstScored.length ) {
          System.out.println("=== =============== ===");
          System.out.println("=== ORIGINAL  MODEL ===");
          for( int t=0; t<parms._ntrees; t++ )
            System.out.println(gbm1._output.toStringTree(t,0));
          System.out.println("=== DIFFERENT MODEL ===");
          for( int t=0; t<parms._ntrees; t++ )
            System.out.println(gbm2._output.toStringTree(t,0));
          System.out.println("=== =============== ===");
          Assert.assertArrayEquals("GBM should have the exact same MSEs for identical parameters", firstScored, secondScored);
        }
        gbm2.delete();
      }
      gbm1.delete();

    } finally {
      if (tfr  != null) tfr.remove();
      if (vfr  != null) vfr.remove();
    }
  }


  // Test uses big data and is too slow for a pre-push
  @Test @Ignore public void testMNIST() {
    Frame tfr=null, vfr=null;
    Scope.enter();
    try {
      // Load data, hack frames
      tfr = parse_test_file("bigdata/laptop/mnist/train.csv.gz");
      Scope.track(tfr.replace(784, tfr.vecs()[784].toEnum())._key);   // Convert response 'C785' to categorical
      DKV.put(tfr);

      vfr = parse_test_file("bigdata/laptop/mnist/test.csv.gz");
      Scope.track(vfr.replace(784, vfr.vecs()[784].toEnum())._key);   // Convert response 'C785' to categorical
      DKV.put(vfr);

      // Same parms for all
      GBMModel.GBMParameters parms = new GBMModel.GBMParameters();
      parms._train = tfr._key;
      parms._valid = vfr._key;
      parms._response_column = "C785";
      parms._ntrees = 2;
      parms._max_depth = 4;
      parms._distribution = Distributions.Family.multinomial;
      // Build a first model; all remaining models should be equal
      GBM job = new GBM(parms);
      GBMModel gbm = job.trainModel().get();

      Frame pred = gbm.score(vfr);
      double sq_err = new CompErr().doAll(vfr.lastVec(),pred.vecs()[0])._sum;
      double mse = sq_err/pred.numRows();
      assertEquals(3.0199, mse, 1e-15); //same results
      job.remove();
      gbm.delete();
    } finally {
      if (tfr  != null) tfr.remove();
      if (vfr  != null) vfr.remove();
      Scope.exit();
    }
  }

  // HEXDEV-194: Check reproducibility for the same # of chunks (i.e., same # of nodes) and same parameters
  @Test public void testReprodubility() {
    Frame tfr=null;
    final int N = 5;
    double[] mses = new double[N];

    Scope.enter();
    try {
      // Load data, hack frames
      tfr = parse_test_file("smalldata/covtype/covtype.20k.data");

      // rebalance to 256 chunks
      Key dest = Key.make("df.rebalanced.hex");
      RebalanceDataSet rb = new RebalanceDataSet(tfr, dest, 256);
      H2O.submitTask(rb);
      rb.join();
      tfr.delete();
      tfr = DKV.get(dest).get();
//      Scope.track(tfr.replace(54, tfr.vecs()[54].toEnum())._key);
//      DKV.put(tfr);

      for (int i=0; i<N; ++i) {
        GBMModel.GBMParameters parms = new GBMModel.GBMParameters();
        parms._train = tfr._key;
        parms._response_column = "C55";
        parms._nbins = 1000;
        parms._ntrees = 1;
        parms._max_depth = 8;
        parms._learn_rate = 0.1f;
        parms._min_rows = 10;
//        parms._distribution = Family.multinomial;
        parms._distribution = Distributions.Family.gaussian;

        // Build a first model; all remaining models should be equal
        GBM job = new GBM(parms);
        GBMModel gbm = job.trainModel().get();
        assertEquals(gbm._output._ntrees, parms._ntrees);

        mses[i] = gbm._output._scored_train[gbm._output._scored_train.length-1]._mse;
        job.remove();
        gbm.delete();
      }
    } finally{
      if (tfr != null) tfr.remove();
    }
    Scope.exit();
    for( double mse : mses ) assertEquals(mse, mses[0], 1e-15);
  }

  // PUBDEV-557: Test dependency on # nodes (for small number of bins, but fixed number of chunks)
  @Test public void testReprodubilityAirline() {
    Frame tfr=null;
    final int N = 1;
    double[] mses = new double[N];

    Scope.enter();
    try {
      // Load data, hack frames
      tfr = parse_test_file("./smalldata/airlines/allyears2k_headers.zip");

      // rebalance to fixed number of chunks
      Key dest = Key.make("df.rebalanced.hex");
      RebalanceDataSet rb = new RebalanceDataSet(tfr, dest, 256);
      H2O.submitTask(rb);
      rb.join();
      tfr.delete();
      tfr = DKV.get(dest).get();
//      Scope.track(tfr.replace(54, tfr.vecs()[54].toEnum())._key);
//      DKV.put(tfr);
      for (String s : new String[]{
              "DepTime", "ArrTime", "ActualElapsedTime",
              "AirTime", "ArrDelay", "DepDelay", "Cancelled",
              "CancellationCode", "CarrierDelay", "WeatherDelay",
              "NASDelay", "SecurityDelay", "LateAircraftDelay", "IsArrDelayed"
      }) {
        tfr.remove(s).remove();
      }
      DKV.put(tfr);
      for (int i=0; i<N; ++i) {
        GBMModel.GBMParameters parms = new GBMModel.GBMParameters();
        parms._train = tfr._key;
        parms._response_column = "IsDepDelayed";
        parms._nbins = 10;
        parms._nbins_cats = 500;
        parms._ntrees = 7;
        parms._max_depth = 5;
        parms._min_rows = 10;
        parms._distribution = Distributions.Family.bernoulli;
        parms._balance_classes = true;
        parms._seed = 0;

        // Build a first model; all remaining models should be equal
        GBM job = new GBM(parms);
        GBMModel gbm = job.trainModel().get();
        assertEquals(gbm._output._ntrees, parms._ntrees);

        mses[i] = gbm._output._scored_train[gbm._output._scored_train.length-1]._mse;
        job.remove();
        gbm.delete();
      }
    } finally {
      if (tfr != null) tfr.remove();
    }
    Scope.exit();
    for( double mse : mses )
      assertEquals(0.21925349482557605, mse, 1e-8); //check for the same result on 1 nodes and 5 nodes (will only work with enough chunks)
  }

  @Test public void testReprodubilityAirlineSingleNode() {
    Frame tfr=null;
    final int N = 1;
    double[] mses = new double[N];

    Scope.enter();
    try {
      // Load data, hack frames
      tfr = parse_test_file("./smalldata/airlines/allyears2k_headers.zip");

      // rebalance to fixed number of chunks
      Key dest = Key.make("df.rebalanced.hex");
      RebalanceDataSet rb = new RebalanceDataSet(tfr, dest, 256);
      H2O.submitTask(rb);
      rb.join();
      tfr.delete();
      tfr = DKV.get(dest).get();
//      Scope.track(tfr.replace(54, tfr.vecs()[54].toEnum())._key);
//      DKV.put(tfr);
      for (String s : new String[]{
          "DepTime", "ArrTime", "ActualElapsedTime",
          "AirTime", "ArrDelay", "DepDelay", "Cancelled",
          "CancellationCode", "CarrierDelay", "WeatherDelay",
          "NASDelay", "SecurityDelay", "LateAircraftDelay", "IsArrDelayed"
      }) {
        tfr.remove(s).remove();
      }
      DKV.put(tfr);
      for (int i=0; i<N; ++i) {
        GBMModel.GBMParameters parms = new GBMModel.GBMParameters();
        parms._train = tfr._key;
        parms._response_column = "IsDepDelayed";
        parms._nbins = 10;
        parms._nbins_cats = 500;
        parms._ntrees = 7;
        parms._max_depth = 5;
        parms._min_rows = 10;
        parms._distribution = Distributions.Family.bernoulli;
        parms._balance_classes = true;
        parms._seed = 0;
        parms._build_tree_one_node = true;

        // Build a first model; all remaining models should be equal
        GBM job = new GBM(parms);
        GBMModel gbm = job.trainModel().get();
        assertEquals(gbm._output._ntrees, parms._ntrees);

        mses[i] = gbm._output._scored_train[gbm._output._scored_train.length-1]._mse;
        job.remove();
        gbm.delete();
      }
    } finally {
      if (tfr != null) tfr.remove();
    }
    Scope.exit();
    for( double mse : mses )
      assertEquals(0.21925349482557605, mse, 1e-8); //check for the same result on 1 nodes and 5 nodes (will only work with enough chunks)
  }

  // HEXDEV-223
  @Test public void testCategorical() {
    Frame tfr=null;
    final int N = 1;
    double[] mses = new double[N];

    Scope.enter();
    try {
      tfr = parse_test_file("smalldata/gbm_test/alphabet_cattest.csv");
      Scope.track(tfr.replace(1, tfr.vecs()[1].toEnum())._key);
      DKV.put(tfr);
      for (int i=0; i<N; ++i) {
        GBMModel.GBMParameters parms = new GBMModel.GBMParameters();
        parms._train = tfr._key;
        parms._response_column = "y";
        parms._ntrees = 1;
        parms._max_depth = 1;
        parms._learn_rate = 1;
        parms._distribution = Distributions.Family.bernoulli;

        // Build a first model; all remaining models should be equal
        GBM job = new GBM(parms);
        GBMModel gbm = job.trainModel().get();
        assertEquals(gbm._output._ntrees, parms._ntrees);

        hex.ModelMetricsBinomial mm = hex.ModelMetricsBinomial.getFromDKV(gbm,parms.train());
        double auc = mm._auc._auc;
        Assert.assertTrue(1 == auc);

        mses[i] = gbm._output._scored_train[gbm._output._scored_train.length-1]._mse;
        job.remove();
        gbm.delete();
      }
    } finally{
      if (tfr != null) tfr.remove();
    }
    Scope.exit();
    for( double mse : mses ) assertEquals(0.0142093, mse, 1e-6);
  }

  // Test uses big data and is too slow for a pre-push
  @Test @Ignore public void testCUST_A() {
    Frame tfr=null, vfr=null;
    GBMModel gbm=null;
    Scope.enter();
    try {
      // Load data, hack frames
      tfr = parse_test_file("./bigdata/covktr.csv");
      vfr = parse_test_file("./bigdata/covkts.csv");
      int idx = tfr.find("V55");
      Scope.track(tfr.replace(idx, tfr.vecs()[idx].toEnum())._key);
      Scope.track(vfr.replace(idx, vfr.vecs()[idx].toEnum())._key);
      DKV.put(tfr);
      DKV.put(vfr);

      // Build model
      GBMModel.GBMParameters parms = new GBMModel.GBMParameters();
      parms._train = tfr._key;
      parms._valid = vfr._key;
      parms._response_column = "V55";
      parms._ntrees = 10;
      parms._max_depth = 1;
      parms._nbins = 20;
      parms._min_rows = 10;
      parms._learn_rate = 0.01f;
      parms._distribution = Distributions.Family.multinomial;
      GBM job = new GBM(parms);
      gbm = job.trainModel().get();
      job.remove();

      // Report AUC from training
      hex.ModelMetricsBinomial tmm = hex.ModelMetricsBinomial.getFromDKV(gbm,tfr);
      hex.ModelMetricsBinomial vmm = hex.ModelMetricsBinomial.getFromDKV(gbm,vfr);
      double t_auc = tmm._auc._auc;
      double v_auc = vmm._auc._auc;
      System.out.println("train_AUC= "+t_auc+" , validation_AUC= "+v_auc);

      // Report AUC from scoring
      Frame t_pred = gbm.score(tfr);
      Frame v_pred = gbm.score(vfr);
      hex.ModelMetricsBinomial tmm2 = hex.ModelMetricsBinomial.getFromDKV(gbm,tfr);
      hex.ModelMetricsBinomial vmm2 = hex.ModelMetricsBinomial.getFromDKV(gbm,vfr);
      assert tmm != tmm2;
      assert vmm != vmm2;
      double t_auc2 = tmm._auc._auc;
      double v_auc2 = vmm._auc._auc;
      System.out.println("train_AUC2= "+t_auc2+" , validation_AUC2= "+v_auc2);

      // Compute the perfect AUC
      double t_auc3 = AUC2.perfectAUC(t_pred.vecs()[2], tfr.vec("V55"));
      double v_auc3 = AUC2.perfectAUC(v_pred.vecs()[2], vfr.vec("V55"));
      System.out.println("train_AUC3= "+t_auc3+" , validation_AUC3= "+v_auc3);
      Assert.assertEquals(t_auc3, t_auc , 1e-6);
      Assert.assertEquals(t_auc3, t_auc2, 1e-6);
      Assert.assertEquals(v_auc3, v_auc , 1e-6);
      Assert.assertEquals(v_auc3, v_auc2, 1e-6);

    } finally {
      if (tfr  != null) tfr.remove();
      if (vfr  != null) vfr.remove();
      if (gbm  != null) gbm.delete();
      Scope.exit();
    }
  }
  static double _AUC = 1;
  static double _MSE = 0.24850374695598948;
  static double _R2 = 0.005985012176042082;
  static double _LogLoss = 0.690155;

  @Test
  public void testNoRowWeights() {
    Frame tfr = null, vfr = null;
    GBMModel gbm = null;

    Scope.enter();
    try {
      tfr = parse_test_file("smalldata/junit/no_weights.csv");
      DKV.put(tfr);
      GBMModel.GBMParameters parms = new GBMModel.GBMParameters();
      parms._train = tfr._key;
      parms._response_column = "response";
      parms._seed = 0xdecaf;
      parms._min_rows = 1;
      parms._ntrees = 3;
      parms._learn_rate = 1e-3f;

      // Build a first model; all remaining models should be equal
      GBM job = new GBM(parms);
      gbm = job.trainModel().get();

      ModelMetricsBinomial mm = (ModelMetricsBinomial)gbm._output._training_metrics;
      assertEquals(_AUC, mm.auc()._auc, 1e-8);
      assertEquals(_MSE, mm.mse(), 1e-8);
      assertEquals(_R2, mm.r2(), 1e-6);
      assertEquals(_LogLoss, mm.logloss(), 1e-6);

      gbm.score(parms.train());
      hex.ModelMetricsBinomial mm2 = hex.ModelMetricsBinomial.getFromDKV(gbm, parms.train());
      assertEquals(_AUC, mm2.auc()._auc, 1e-8);
      assertEquals(_MSE, mm2.mse(), 1e-8);
      assertEquals(_R2, mm2.r2(), 1e-6);
      assertEquals(_LogLoss, mm2.logloss(), 1e-6);

      job.remove();
    } finally {
      if (tfr != null) tfr.remove();
      if (vfr != null) vfr.remove();
      if (gbm != null) gbm.delete();
      Scope.exit();
    }
  }

  @Test
  public void testRowWeightsOne() {
    Frame tfr = null, vfr = null;

    Scope.enter();
    GBMModel gbm = null;
    try {
      tfr = parse_test_file("smalldata/junit/weights_all_ones.csv");
      DKV.put(tfr);
      GBMModel.GBMParameters parms = new GBMModel.GBMParameters();
      parms._train = tfr._key;
      parms._response_column = "response";
      parms._weights_column = "weight";
      parms._seed = 0xdecaf;
      parms._min_rows = 1;
      parms._max_depth = 2;
      parms._ntrees = 3;
      parms._learn_rate = 1e-3f;

      // Build a first model; all remaining models should be equal
      GBM job = new GBM(parms);
      gbm = job.trainModel().get();

      ModelMetricsBinomial mm = (ModelMetricsBinomial)gbm._output._training_metrics;
      assertEquals(_AUC, mm.auc()._auc, 1e-8);
      assertEquals(_MSE, mm.mse(), 1e-8);
      assertEquals(_R2, mm.r2(), 1e-6);
      assertEquals(_LogLoss, mm.logloss(), 1e-6);

      gbm.score(parms.train());
      hex.ModelMetricsBinomial mm2 = hex.ModelMetricsBinomial.getFromDKV(gbm, parms.train());
      assertEquals(_AUC, mm2.auc()._auc, 1e-8);
      assertEquals(_MSE, mm2.mse(), 1e-8);
      assertEquals(_R2, mm2.r2(), 1e-6);
      assertEquals(_LogLoss, mm2.logloss(), 1e-6);

      job.remove();
    } finally {
      if (tfr != null) tfr.remove();
      if (vfr != null) vfr.remove();
      if (gbm != null) gbm.delete();
      Scope.exit();
    }
  }

  @Test
  public void testRowWeightsTwo() {
    Frame tfr = null, vfr = null;

    Scope.enter();
    GBMModel gbm = null;
    try {
      tfr = parse_test_file("smalldata/junit/weights_all_twos.csv");
      DKV.put(tfr);
      GBMModel.GBMParameters parms = new GBMModel.GBMParameters();
      parms._train = tfr._key;
      parms._response_column = "response";
      parms._weights_column = "weight";
      parms._seed = 0xdecaf;
      parms._min_rows = 2; //Must be adapted to the weights
      parms._max_depth = 2;
      parms._ntrees = 3;
      parms._learn_rate = 1e-3f;

      // Build a first model; all remaining models should be equal
      GBM job = new GBM(parms);
      gbm = job.trainModel().get();

      ModelMetricsBinomial mm = (ModelMetricsBinomial)gbm._output._training_metrics;
      assertEquals(_AUC, mm.auc()._auc, 1e-8);
      assertEquals(_MSE, mm.mse(), 1e-8);
      assertEquals(_R2, mm.r2(), 1e-6);
      assertEquals(_LogLoss, mm.logloss(), 1e-6);

      gbm.score(parms.train());
      hex.ModelMetricsBinomial mm2 = hex.ModelMetricsBinomial.getFromDKV(gbm, parms.train());
      assertEquals(_AUC, mm2.auc()._auc, 1e-8);
      assertEquals(_MSE, mm2.mse(), 1e-8);
      assertEquals(_R2, mm2.r2(), 1e-6);
      assertEquals(_LogLoss, mm2.logloss(), 1e-6);

      job.remove();
    } finally {
      if (tfr != null) tfr.remove();
      if (vfr != null) vfr.remove();
      if (gbm != null) gbm.delete();
      Scope.exit();
    }
  }

  @Test
  public void testRowWeightsTiny() {
    Frame tfr = null, vfr = null;

    Scope.enter();
    GBMModel gbm = null;
    try {
      tfr = parse_test_file("smalldata/junit/weights_all_tiny.csv");
      DKV.put(tfr);
      GBMModel.GBMParameters parms = new GBMModel.GBMParameters();
      parms._train = tfr._key;
      parms._response_column = "response";
      parms._weights_column = "weight";
      parms._seed = 0xdecaf;
      parms._min_rows = 0.01242; //Must be adapted to the weights
      parms._max_depth = 2;
      parms._ntrees = 3;
      parms._learn_rate = 1e-3f;

      // Build a first model; all remaining models should be equal
      GBM job = new GBM(parms);
      gbm = job.trainModel().get();

      ModelMetricsBinomial mm = (ModelMetricsBinomial)gbm._output._training_metrics;
      assertEquals(_AUC, mm.auc()._auc, 1e-8);
      assertEquals(_MSE, mm.mse(), 1e-8);
      assertEquals(_R2, mm.r2(), 1e-6);
      assertEquals(_LogLoss, mm.logloss(), 1e-6);

      gbm.score(parms.train());
      hex.ModelMetricsBinomial mm2 = hex.ModelMetricsBinomial.getFromDKV(gbm, parms.train());
      assertEquals(_AUC, mm2.auc()._auc, 1e-8);
      assertEquals(_MSE, mm2.mse(), 1e-8);
      assertEquals(_R2, mm2.r2(), 1e-6);
      assertEquals(_LogLoss, mm2.logloss(), 1e-6);

      job.remove();
    } finally {
      if (tfr != null) tfr.remove();
      if (vfr != null) vfr.remove();
      if (gbm != null) gbm.delete();
      Scope.exit();
    }
  }

  @Test
  public void testNoRowWeightsShuffled() {
    Frame tfr = null, vfr = null;
    GBMModel gbm = null;

    Scope.enter();
    try {
      tfr = parse_test_file("smalldata/junit/no_weights_shuffled.csv");
      DKV.put(tfr);
      GBMModel.GBMParameters parms = new GBMModel.GBMParameters();
      parms._train = tfr._key;
      parms._response_column = "response";
      parms._seed = 0xdecaf;
      parms._min_rows = 1;
      parms._max_depth = 2;
      parms._ntrees = 3;
      parms._learn_rate = 1e-3f;

      // Build a first model; all remaining models should be equal
      GBM job = new GBM(parms);
      gbm = job.trainModel().get();

      ModelMetricsBinomial mm = (ModelMetricsBinomial)gbm._output._training_metrics;
      assertEquals(_AUC, mm.auc()._auc, 1e-8);
      assertEquals(_MSE, mm.mse(), 1e-8);
      assertEquals(_R2, mm.r2(), 1e-6);
      assertEquals(_LogLoss, mm.logloss(), 1e-6);

      gbm.score(parms.train());
      hex.ModelMetricsBinomial mm2 = hex.ModelMetricsBinomial.getFromDKV(gbm, parms.train());
      assertEquals(_AUC, mm2.auc()._auc, 1e-8);
      assertEquals(_MSE, mm2.mse(), 1e-8);
      assertEquals(_R2, mm2.r2(), 1e-6);
      assertEquals(_LogLoss, mm2.logloss(), 1e-6);

      job.remove();
    } finally {
      if (tfr != null) tfr.remove();
      if (vfr != null) vfr.remove();
      if (gbm != null) gbm.delete();
      Scope.exit();
    }
  }

  @Test
  public void testRowWeights() {
    Frame tfr = null, vfr = null;
    GBMModel gbm = null;

    Scope.enter();
    try {
      tfr = parse_test_file("smalldata/junit/weights.csv");
      DKV.put(tfr);
      GBMModel.GBMParameters parms = new GBMModel.GBMParameters();
      parms._train = tfr._key;
      parms._response_column = "response";
      parms._weights_column = "weight";
      parms._seed = 0xdecaf;
      parms._min_rows = 1;
      parms._max_depth = 2;
      parms._ntrees = 3;
      parms._learn_rate = 1e-3f;

      // Build a first model; all remaining models should be equal
      GBM job = new GBM(parms);
      gbm = job.trainModel().get();

      ModelMetricsBinomial mm = (ModelMetricsBinomial)gbm._output._training_metrics;
      assertEquals(_AUC, mm.auc()._auc, 1e-8);
      assertEquals(_MSE, mm.mse(), 1e-8);
      assertEquals(_R2, mm.r2(), 1e-6);
      assertEquals(_LogLoss, mm.logloss(), 1e-6);

      gbm.score(parms.train());
      hex.ModelMetricsBinomial mm2 = hex.ModelMetricsBinomial.getFromDKV(gbm, parms.train());
      assertEquals(_AUC, mm2.auc()._auc, 1e-8);
      assertEquals(_MSE, mm2.mse(), 1e-8);
      assertEquals(_R2, mm2.r2(), 1e-6);
      assertEquals(_LogLoss, mm2.logloss(), 1e-6);

      job.remove();
    } finally {
      if (tfr != null) tfr.remove();
      if (vfr != null) vfr.remove();
      if (gbm != null) gbm.delete();
      Scope.exit();
    }
  }

  @Test
  public void testNFold() {
    Frame tfr = null, vfr = null;
    GBMModel gbm = null;

    Scope.enter();
    try {
      tfr = parse_test_file("smalldata/junit/weights.csv");
      DKV.put(tfr);
      GBMModel.GBMParameters parms = new GBMModel.GBMParameters();
      parms._train = tfr._key;
      parms._response_column = "response";
      parms._weights_column = "weight";
      parms._seed = 123;
      parms._min_rows = 1;
      parms._max_depth = 2;
      parms._nfolds = 2;
      parms._ntrees = 3;
      parms._learn_rate = 1e-3f;

      // Build a first model; all remaining models should be equal
      GBM job = new GBM(parms);
      gbm = job.trainModel().get();

      ModelMetricsBinomial mm = (ModelMetricsBinomial)gbm._output._validation_metrics;
      assertEquals(0.6296296296296297, mm.auc()._auc, 1e-8);
      assertEquals(0.28640022521234304, mm.mse(), 1e-8);
      assertEquals(-0.145600900849372169, mm.r2(), 1e-6);
      assertEquals(0.7674117059335286, mm.logloss(), 1e-6);

      job.remove();
    } finally {
      if (tfr != null) tfr.remove();
      if (vfr != null) vfr.remove();
      if (gbm != null) gbm.delete();
      Scope.exit();
    }
  }

<<<<<<< HEAD
  @Ignore("PUBDEV-1690")
=======
>>>>>>> 4bc8f516
  @Test
  public void testNfoldsOneVsRest() {
    Frame tfr = null;
    GBMModel gbm1 = null;
    GBMModel gbm2 = null;

    Scope.enter();
    try {
      tfr = parse_test_file("smalldata/junit/weights.csv");
      DKV.put(tfr);
      GBMModel.GBMParameters parms = new GBMModel.GBMParameters();
      parms._train = tfr._key;
      parms._response_column = "response";
      parms._min_rows = 1;
      parms._max_depth = 2;
      parms._nfolds = (int) tfr.numRows();
      parms._ntrees = 3;
      parms._seed = 12345;
      parms._learn_rate = 1e-3f;

      GBM job1 = new GBM(parms);
      gbm1 = job1.trainModel().get();

      parms._nfolds = (int) tfr.numRows() + 1;
      GBM job2 = new GBM(parms);
      gbm2 = job2.trainModel().get();

      ModelMetricsBinomial mm1 = (ModelMetricsBinomial)gbm1._output._validation_metrics;
      ModelMetricsBinomial mm2 = (ModelMetricsBinomial)gbm2._output._validation_metrics;
      assertEquals(mm1.auc()._auc, mm2.auc()._auc, 1e-12);
      assertEquals(mm1.mse(), mm2.mse(), 1e-12);
      assertEquals(mm1.r2(), mm2.r2(), 1e-12);
      assertEquals(mm1.logloss(), mm2.logloss(), 1e-12);

      //TODO: add check: the correct number of individual models were built. PUBDEV-1690

      job1.remove();
      job2.remove();
    } finally {
      if (tfr != null) tfr.remove();
      if (gbm1 != null) gbm1.delete();
      if (gbm2 != null) gbm2.delete();
      Scope.exit();
    }
  }

  @Test
  public void testNfoldsInvalidValues() {
    Frame tfr = null;
    GBMModel gbm1 = null;
    GBMModel gbm2 = null;
    GBMModel gbm3 = null;

    Scope.enter();
    try {
      tfr = parse_test_file("smalldata/junit/weights.csv");
      DKV.put(tfr);
      GBMModel.GBMParameters parms = new GBMModel.GBMParameters();
      parms._train = tfr._key;
      parms._response_column = "response";
      parms._min_rows = 1;
      parms._seed = 12345;
      parms._max_depth = 2;
      parms._ntrees = 3;
      parms._learn_rate = 1e-3f;

      parms._nfolds = 0;
      GBM job1 = new GBM(parms);
      gbm1 = job1.trainModel().get();

      parms._nfolds = 1;
      GBM job2 = new GBM(parms);
      try {
        Log.info("Trying nfolds==1.");
        gbm2 = job2.trainModel().get();
        Assert.fail("Should toss AssertionError instead of reaching here");
      } catch(AssertionError e) {}

      parms._nfolds = -99;
      GBM job3 = new GBM(parms);
      try {
        Log.info("Trying nfolds==-99.");
        gbm3 = job3.trainModel().get();
        Assert.fail("Should toss AssertionError instead of reaching here");
      } catch(AssertionError e) {}

      job1.remove();
      job2.remove();
      job3.remove();
    } finally {
      if (tfr != null) tfr.remove();
      if (gbm1 != null) gbm1.delete();
      if (gbm2 != null) gbm2.delete();
      if (gbm3 != null) gbm3.delete();
      Scope.exit();
    }
  }

  @Test
  public void testNfoldsCVAndValidation() {
    Frame tfr = null, vfr = null;
    GBMModel gbm = null;

    Scope.enter();
    try {
      tfr = parse_test_file("smalldata/junit/weights.csv");
      vfr = parse_test_file("smalldata/junit/weights.csv");
      DKV.put(tfr);
      GBMModel.GBMParameters parms = new GBMModel.GBMParameters();
      parms._train = tfr._key;
      parms._valid = vfr._key;
      parms._response_column = "response";
      parms._seed = 12345;
      parms._min_rows = 1;
      parms._max_depth = 2;
      parms._nfolds = 3;
      parms._ntrees = 3;
      parms._learn_rate = 1e-3f;

      GBM job = new GBM(parms);

      try {
        Log.info("Trying N-fold cross-validation AND Validation dataset provided.");
        gbm = job.trainModel().get();
        Assert.fail("Should toss AssertionError instead of reaching here");
      } catch(AssertionError e) {}

      job.remove();
    } finally {
      if (tfr != null) tfr.remove();
      if (vfr != null) vfr.remove();
      if (gbm != null) gbm.delete();
      Scope.exit();
    }
  }

  @Test
  public void testNfoldsConsecutiveModelsSame() {
    Frame tfr = null;
    Vec old = null;
    GBMModel gbm1 = null;
    GBMModel gbm2 = null;

    Scope.enter();
    try {
      tfr = parse_test_file("smalldata/junit/cars_20mpg.csv");
      tfr.remove("name").remove(); // Remove unique id
      tfr.remove("economy").remove();
      old = tfr.remove("economy_20mpg");
      tfr.add("economy_20mpg", old.toEnum()); // response to last column
      DKV.put(tfr);

      GBMModel.GBMParameters parms = new GBMModel.GBMParameters();
      parms._train = tfr._key;
      parms._response_column = "economy_20mpg";
      parms._min_rows = 1;
      parms._seed = 12345;
      parms._max_depth = 2;
      parms._nfolds = 3;
      parms._ntrees = 3;
      parms._learn_rate = 1e-3f;

      GBM job1 = new GBM(parms);
      gbm1 = job1.trainModel().get();

      GBM job2 = new GBM(parms);
      gbm2 = job2.trainModel().get();

      ModelMetricsBinomial mm1 = (ModelMetricsBinomial)gbm1._output._validation_metrics;
      ModelMetricsBinomial mm2 = (ModelMetricsBinomial)gbm2._output._validation_metrics;
      assertEquals(mm1.auc()._auc, mm2.auc()._auc, 1e-12);
      assertEquals(mm1.mse(), mm2.mse(), 1e-12);
      assertEquals(mm1.r2(), mm2.r2(), 1e-12);
      assertEquals(mm1.logloss(), mm2.logloss(), 1e-12);

      job1.remove();
      job2.remove();
    } finally {
      if (tfr != null) tfr.remove();
      if (old != null) old.remove();
      if (gbm1 != null) gbm1.delete();
      if (gbm2 != null) gbm2.delete();
      Scope.exit();
    }
  }

  @Test
  public void testNFoldAirline() {
    Frame tfr = null, vfr = null;
    GBMModel gbm = null;

    Scope.enter();
    try {
      tfr = parse_test_file("./smalldata/airlines/allyears2k_headers.zip");
      for (String s : new String[]{
              "DepTime", "ArrTime", "ActualElapsedTime",
              "AirTime", "ArrDelay", "DepDelay", "Cancelled",
              "CancellationCode", "CarrierDelay", "WeatherDelay",
              "NASDelay", "SecurityDelay", "LateAircraftDelay", "IsArrDelayed"
      }) {
        tfr.remove(s).remove();
      }
      DKV.put(tfr);
      GBMModel.GBMParameters parms = new GBMModel.GBMParameters();
      parms._train = tfr._key;
      parms._response_column = "IsDepDelayed";
      parms._seed = 234;
      parms._min_rows = 2;
      parms._nfolds = 3;
      parms._max_depth = 5;
      parms._ntrees = 5;

      // Build a first model; all remaining models should be equal
      GBM job = new GBM(parms);
      gbm = job.trainModel().get();

      ModelMetricsBinomial mm = (ModelMetricsBinomial)gbm._output._validation_metrics;
      assertEquals(0.7262076707473135, mm.auc()._auc, 1e-4); // 1 node
      assertEquals(0.22686348162897116, mm.mse(), 1e-4);
      assertEquals(0.09026116418495023, mm.r2(), 1e-4);
      assertEquals(0.6461880794975307, mm.logloss(), 1e-4);

      job.remove();
    } finally {
      if (tfr != null) tfr.remove();
      if (vfr != null) vfr.remove();
      if (gbm != null) gbm.delete();
      Scope.exit();
    }
  }
}<|MERGE_RESOLUTION|>--- conflicted
+++ resolved
@@ -1,9 +1,6 @@
 package hex.tree.gbm;
 
-import hex.AUC2;
-import hex.Distributions;
-import hex.ModelMetricsBinomial;
-import hex.ScoreKeeper;
+import hex.*;
 import org.junit.*;
 import water.*;
 import water.fvec.*;
@@ -1121,10 +1118,6 @@
     }
   }
 
-<<<<<<< HEAD
-  @Ignore("PUBDEV-1690")
-=======
->>>>>>> 4bc8f516
   @Test
   public void testNfoldsOneVsRest() {
     Frame tfr = null;
@@ -1141,6 +1134,7 @@
       parms._min_rows = 1;
       parms._max_depth = 2;
       parms._nfolds = (int) tfr.numRows();
+      parms._fold_assignment = Model.Parameters.FoldAssignmentScheme.Modulo;
       parms._ntrees = 3;
       parms._seed = 12345;
       parms._learn_rate = 1e-3f;
@@ -1148,8 +1142,8 @@
       GBM job1 = new GBM(parms);
       gbm1 = job1.trainModel().get();
 
-      parms._nfolds = (int) tfr.numRows() + 1;
       GBM job2 = new GBM(parms);
+      //parms._nfolds = (int) tfr.numRows() + 1; //This is now an error
       gbm2 = job2.trainModel().get();
 
       ModelMetricsBinomial mm1 = (ModelMetricsBinomial)gbm1._output._validation_metrics;
