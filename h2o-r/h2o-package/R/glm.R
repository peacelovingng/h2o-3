#' H2O Generalized Linear Models
#'
#' Fit a generalized linear model, specified by a response variable, a set of predictors, and a description of the error distribution.
#'
#' @param x
#' @param y
#' @param training_frame
#' @param ...
#' @param destination_key
#' @param validation_frame
#' @param max_iter
#' @param beta_eps
#' @param score_each_iteration
#' @param balance_classes
#' @param class_sampling_factors
#' @param max_after_balance_size
#' @param solver
#' @param standardize
#' @param family
#' @param link
#' @param tweedie_variance_power
#' @param tweedie_link_power
#' @param alpha
#' @param lambda
#' @param prior1
#' @param lambda_search
#' @param nlambdas
#' @param lambda_min_ratio
#' @param higher_accuracy
#' @param use_all_factor_levels
#' @param n_folds

h2o.startGLMJob <- function(x, y, training_frame, destination_key, validation_frame, ...,
                    #AUTOGENERATED Params
                    max_iter = 50,
                    beta_eps = 0,
                    balance_classes = FALSE,
                    class_sampling_factors,
                    max_after_balance_size = 5.0,
                    solver = c("ADMM", "L_BFGS"),
                    standardize = TRUE,
                    family = c("gaussian", "binomial", "poisson", "gamma", "tweedie"),
                    link = c("family_default", "identity", "logit", "log", "inverse", "tweedie"),
                    tweedie_variance_power = NaN,
                    tweedie_link_power = NaN,
                    alpha = 0.5,
                    prior1 = 0.0,
                    lambda = 1e-05,
                    lambda_search = FALSE,
                    nlambdas = -1,
                    lambda_min_ratio = 1.0,
                    use_all_factor_levels = FALSE,
                    n_folds = 0,
                    beta_constraint = NULL
                    )
{
    if (!is.null(beta_constraint)) {
        if (!inherits(beta_constraint, "data.frame") && !inherits(beta_constraint, "H2OFrame"))
          stop(paste("`beta_constraints` must be an H2OParsedData or R data.frame. Got: ", class(beta_constraint)))
        if (inherits(beta_constraint, "data.frame")) {
          beta_constraint <- as.h2o(training_frame@conn, beta_constraint)
        }
    }
    dots <- list(...)

    for(type in names(dots))
        if (is.environment(dots[[type]]))
        {
        dots$envir <- type
        type <- NULL
        } else {
<<<<<<< HEAD
          print("TYPE: ")
          print(type)
          print("DOTS[[TYPE]]: ")
          print(dots[[type]])
          stop(paste0("\n  unused argument (", type, " = ", dots[[type]], ")"))
=======
          stop(paste0("\n  unused argument (", type, " = ", deparse(dots[[type]]), ")"))
>>>>>>> 55f975d5
        }
    if (is.null(dots$envir))
        dots$envir <- parent.frame()

    if( missing(x) ) stop("`x` is missing, with no default")
    if( missing(y) ) stop("`y` is missing, with no default")
    if( missing(training_frame) ) stop("`training_frame` is missing, with no default")

    if (!inherits(training_frame, "H2OFrame"))
        tryCatch(training_frame <- h2o.getFrame(training_frame),
                 error = function(err) {
                   stop("argument \"training_frame\" must be a valid H2OFrame or key")
                })
#required map for params with different names, assuming it will change in the RESTAPI end
    .glm.map <- c("x" = "ignored_columns",
                  "y" = "response_column",
                  "key" = "destination_key")

    parms <- as.list(match.call(expand.dots = FALSE)[-1L])
    parms$... <- NULL

    args <- .verify_dataxy(training_frame, x, y)
    parms$x <- args$x_ignore
    parms$y <- args$y
    parms$training_frame  = training_frame
    parms$beta_constraint = beta_constraint
    names(parms) <- lapply(names(parms), function(i) { if (i %in% names(.glm.map)) i <- .glm.map[[i]]; i })
    .h2o.startModelJob(training_frame@conn, 'glm', parms, dots$envir)
}

h2o.getGLMModel <- function(keys) {
  job_key  <- keys[[1]]
  dest_key <- keys[[1]]
  .h2o.__waitOnJob(conn, job_key)
  model <- h2o.getModel(dest_key, conn)
  if (delete_train)
    h2o.rm(temp_train_key)
  if (!is.null(params$validation_frame))
    if (delete_valid)
      h2o.rm(temp_valid_key)
  model
}

h2o.glm <- function(x, y, training_frame, destination_key, validation_frame,
                    #AUTOGENERATED Params
                    max_iter = 50,
                    beta_eps = 0,
                    score_each_iteration = FALSE,
                    do_classification = FALSE,
                    balance_classes = FALSE,
                    class_sampling_factors,
                    max_after_balance_size = 5.0,
                    solver = c("ADMM", "L_BFGS"),
                    standardize = TRUE,
                    family = c("gaussian", "binomial", "poisson", "gamma", "tweedie"),
                    link = c("family_default", "identity", "logit", "log", "inverse", "tweedie"),
                    tweedie_variance_power = NaN,
                    tweedie_link_power = NaN,
                    alpha = 0.5,
                    prior1 = 0.0,
                    lambda = 1e-05,
                    lambda_search = FALSE,
                    nlambdas = -1,
                    lambda_min_ratio = 1.0,
                    higher_accuracy = FALSE,
                    use_all_factor_levels = FALSE,
                    n_folds = 0,
                    beta_constraint = NULL,
                    ...
                    )
{
    if (!is.null(beta_constraint)) {
        if (!inherits(beta_constraint, "data.frame") && !inherits(beta_constraint, "H2OFrame"))
          stop(paste("`beta_constraints` must be an H2OParsedData or R data.frame. Got: ", class(beta_constraint)))
        if (inherits(beta_constraint, "data.frame"))
          beta_constraint <- as.h2o(training_frame@conn, beta_constraint)
    }
    dots <- list(...)

    for(type in names(dots))
        if (is.environment(dots[[type]]))
        {
        dots$envir <- type
        type <- NULL
        } else {
          stop(paste0("\n  unused argument (", type, " = ", dots[[type]], ")"))
        }
    if (is.null(dots$envir))
        dots$envir <- parent.frame()

    if( missing(x) ) stop("`x` is missing, with no default")
    if( missing(y) ) stop("`y` is missing, with no default")
    if( missing(training_frame) ) stop("`training_frame` is missing, with no default")

    if (!inherits(training_frame, "H2OFrame"))
        tryCatch(training_frame <- h2o.getFrame(training_frame),
                 error = function(err) {
                   stop("argument \"training_frame\" must be a valid H2OFrame or key")
                })
#required map for params with different names, assuming it will change in the RESTAPI end
    .glm.map <- c("x" = "ignored_columns",
                "y" = "response_column",
                "key" = "destination_key")

    parms <- as.list(match.call(expand.dots = FALSE)[-1L])
    parms$... <- NULL

    args <- .verify_dataxy(training_frame, x, y)
    parms$x <- args$x_ignore
    parms$y <- args$y
<<<<<<< HEAD
    parms$beta_constraint <- beta_constraint
=======
>>>>>>> 55f975d5
    names(parms) <- lapply(names(parms), function(i) { if (i %in% names(.glm.map)) i <- .glm.map[[i]]; i })
    m <- .h2o.createModel(training_frame@conn, 'glm', parms, dots$envir)
    m@model$coefficients <- m@model$coefficients_table[,2]
    names(m@model$coefficients) <- m@model$coefficients_table[,1]
    m
}

h2o.makeGLMModel <- function(model,beta) {  
   cat("beta =",beta,",",paste("[",paste(as.vector(beta),collapse=","),"]"))
   res = .h2o.__remoteSend(model@conn, method="POST", .h2o.__GLMMakeModel, model=model@key, names = paste("[",paste(paste("\"",names(beta),"\"",sep=""), collapse=","),"]",sep=""), beta = paste("[",paste(as.vector(beta),collapse=","),"]",sep=""))   
   m <- h2o.getModel(key=res$key$name) 
   m@model$coefficients <- m@model$coefficients_table[,2]
   names(m@model$coefficients) <- m@model$coefficients_table[,1]
   m
}<|MERGE_RESOLUTION|>--- conflicted
+++ resolved
@@ -69,15 +69,7 @@
         dots$envir <- type
         type <- NULL
         } else {
-<<<<<<< HEAD
-          print("TYPE: ")
-          print(type)
-          print("DOTS[[TYPE]]: ")
-          print(dots[[type]])
-          stop(paste0("\n  unused argument (", type, " = ", dots[[type]], ")"))
-=======
           stop(paste0("\n  unused argument (", type, " = ", deparse(dots[[type]]), ")"))
->>>>>>> 55f975d5
         }
     if (is.null(dots$envir))
         dots$envir <- parent.frame()
@@ -188,10 +180,7 @@
     args <- .verify_dataxy(training_frame, x, y)
     parms$x <- args$x_ignore
     parms$y <- args$y
-<<<<<<< HEAD
     parms$beta_constraint <- beta_constraint
-=======
->>>>>>> 55f975d5
     names(parms) <- lapply(names(parms), function(i) { if (i %in% names(.glm.map)) i <- .glm.map[[i]]; i })
     m <- .h2o.createModel(training_frame@conn, 'glm', parms, dots$envir)
     m@model$coefficients <- m@model$coefficients_table[,2]
